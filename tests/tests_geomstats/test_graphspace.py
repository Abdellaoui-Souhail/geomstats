--- conflicted
+++ resolved
@@ -1,50 +1,29 @@
-<<<<<<< HEAD
-from geomstats.stratified_geometry.graph_space import (
-    Graph,
-    GraphSpace,
-    GraphSpaceGeometry,
-)
+"""Unit tests for the graphspace quotient space."""
+
+
 from tests.conftest import Parametrizer
 from tests.data.graph_space_data import (
-    GraphSpaceGeometryTestData,
+    GraphSpaceMetricTestData,
     GraphSpaceTestData,
     GraphTestData,
 )
-from tests.stratified_geometry_test_cases import (
-    PointSetGeometryTestCase,
+from tests.stratified_test_cases import (
+    PointSetMetricTestCase,
     PointSetTestCase,
     PointTestCase,
 )
 
 
 class TestGraphSpace(PointSetTestCase, metaclass=Parametrizer):
-    _PointSet = GraphSpace
-=======
-"""Unit tests for the graphspace quotient space."""
-
-import geomstats.backend as gs
-from geomstats.geometry.graphspace import GraphSpace, GraphSpaceMetric
-from tests.conftest import Parametrizer, TestCase
-from tests.data.graphspace_data import GraphSpaceMetricTestData, GraphSpaceTestData
-
-
-class TestGraphSpace(TestCase, metaclass=Parametrizer):
-    space = GraphSpace
-
->>>>>>> 23b9df37
     testing_data = GraphSpaceTestData()
 
 
 class TestGraphPoint(PointTestCase, metaclass=Parametrizer):
-    _Point = Graph
     testing_data = GraphTestData()
 
 
-class TestGraphSpaceGeometry(PointSetGeometryTestCase, metaclass=Parametrizer):
-    _SetGeometry = GraphSpaceGeometry
-    _PointSet = GraphSpace
-    _Point = Graph
-    testing_data = GraphSpaceGeometryTestData()
+class TestGraphSpaceMetric(PointSetMetricTestCase, metaclass=Parametrizer):
+    testing_data = GraphSpaceMetricTestData()
     skip_test_geodesic_output_type = True
     skip_test_geodesic = True
 
@@ -52,7 +31,6 @@
 
         space = self._PointSet(*space_args)
 
-<<<<<<< HEAD
         geom = self._SetGeometry(space)
         geodesic = geom.geodesic(start_point, end_point)
         pts_result = geodesic(t)
@@ -63,9 +41,6 @@
 
         geom = self._SetGeometry(space)
         geodesic = geom.geodesic(start_point, end_point)
-=======
-    testing_data = GraphSpaceMetricTestData()
->>>>>>> 23b9df37
 
         # check output type
         pts_result = geodesic(0.0)
