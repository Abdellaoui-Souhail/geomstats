--- conflicted
+++ resolved
@@ -441,27 +441,6 @@
         expected = point
         self.assertAllClose(expected, result)
 
-<<<<<<< HEAD
-    def test_stiefel_two_samples(self):
-        space = Stiefel(3, 2)
-        metric = space.metric
-        point = space.random_point(2)
-        mean = FrechetMean(metric)
-        mean.fit(point)
-        result = mean.estimate_
-        expected = metric.exp(
-            metric.log(point[0], point[1]) / 2, point[1])
-        self.assertAllClose(expected, result)
-
-    def test_stiefel_n_samples(self):
-        space = Stiefel(3, 2)
-        metric = space.metric
-        point = space.random_point(2)
-        mean = FrechetMean(metric, lr=.5, verbose=True, method='default')
-        mean.fit(point)
-        result = space.belongs(mean.estimate_)
-        self.assertTrue(result)
-=======
     def test_batched(self):
         space = SPDMatrices(3)
         metric = SPDMetricAffine(3)
@@ -478,4 +457,23 @@
         expected_2 = mean.estimate_
         expected = gs.stack([expected_1, expected_2])
         self.assertAllClose(expected, result)
->>>>>>> f9ed6bb0
+
+    def test_stiefel_two_samples(self):
+        space = Stiefel(3, 2)
+        metric = space.metric
+        point = space.random_point(2)
+        mean = FrechetMean(metric)
+        mean.fit(point)
+        result = mean.estimate_
+        expected = metric.exp(
+            metric.log(point[0], point[1]) / 2, point[1])
+        self.assertAllClose(expected, result)
+
+    def test_stiefel_n_samples(self):
+        space = Stiefel(3, 2)
+        metric = space.metric
+        point = space.random_point(2)
+        mean = FrechetMean(metric, lr=.5, verbose=True, method='default')
+        mean.fit(point)
+        result = space.belongs(mean.estimate_)
+        self.assertTrue(result)