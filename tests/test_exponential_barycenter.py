"""Unit tests for Exponential Barycenter mean."""

import logging

import geomstats.backend as gs
import geomstats.tests
from geomstats.geometry.euclidean import Euclidean
from geomstats.geometry.special_euclidean import SpecialEuclidean
from geomstats.geometry.special_orthogonal import SpecialOrthogonal
from geomstats.geometry.special_orthogonal import SpecialOrthogonal3
from geomstats.learning.exponential_barycenter import ExponentialBarycenter
from geomstats.learning.frechet_mean import FrechetMean


class TestExponentialBarycenter(geomstats.tests.TestCase):

    def setUp(self):
        logger = logging.getLogger()
        logger.disabled = True
<<<<<<< HEAD
        self.se_mat = SpecialEuclidean(n=3)
        self.so_vec = SpecialOrthogonal3()
        self.so = SpecialOrthogonal(n=3)
        self.n_samples = 4
=======
        self.se_mat = SpecialEuclidean(n=3, default_point_type='matrix')
        self.so_vec = SpecialOrthogonal(n=3, default_point_type='vector')
        self.so = SpecialOrthogonal(n=3, default_point_type='matrix')
        self.n_samples = 3
>>>>>>> 5fa9440b

    @geomstats.tests.np_only
    def test_estimate_and_belongs_se(self):
        point = self.se_mat.random_uniform(self.n_samples)
        estimator = ExponentialBarycenter(self.se_mat, verbose=True)
        estimator.fit(point)
        barexp = estimator.estimate_
        result = self.se_mat.belongs(barexp)
        expected = True
        self.assertAllClose(result, expected)

        point = self.so_vec.random_uniform(self.n_samples)
        estimator = ExponentialBarycenter(self.so_vec)
        estimator.fit(point)
        barexp = estimator.estimate_
        result = self.so_vec.belongs(barexp)
        expected = True
        self.assertAllClose(result, expected)

    def test_estimate_one_sample_se(self):
        point = self.se_mat.random_uniform()
        estimator = ExponentialBarycenter(self.se_mat)
        estimator.fit(point)
        result = estimator.estimate_
        expected = point
        self.assertAllClose(result, expected)

        point = self.so_vec.random_uniform(1)
        estimator = ExponentialBarycenter(self.so_vec)
        estimator.fit(point)
        result = estimator.estimate_
        expected = point
        self.assertAllClose(result, expected)

    @geomstats.tests.np_only
    def test_estimate_and_reach_max_iter_se(self):
        point = self.se_mat.random_uniform(1)
        estimator = ExponentialBarycenter(self.se_mat, max_iter=2)
        points = gs.array([point, point])
        estimator.fit(points)
        result = estimator.estimate_
        expected = point
        self.assertAllClose(result, expected)

        point = self.so_vec.random_uniform(1)
        estimator = ExponentialBarycenter(self.so_vec, max_iter=2)
        points = gs.array([point, point])
        estimator.fit(points)
        result = estimator.estimate_
        expected = point
        self.assertAllClose(result, expected)

    @geomstats.tests.np_only
    def test_estimate_so_matrix(self):
        points = self.so.random_uniform(2)

        mean_vec = ExponentialBarycenter(group=self.so)
        mean_vec.fit(points)

        logs = self.so.log(points, mean_vec.estimate_)
        result = gs.sum(logs, axis=0)
        expected = gs.zeros_like(points[0])
        self.assertAllClose(result, expected)

    @geomstats.tests.np_only
    def test_estimate_and_belongs_so(self):
        point = self.so.random_uniform(self.n_samples)
        estimator = ExponentialBarycenter(self.so)
        estimator.fit(point)
        barexp = estimator.estimate_
        result = self.so.belongs(barexp)
        expected = True
        self.assertAllClose(result, expected)

        point = self.so_vec.random_uniform(self.n_samples)
        estimator = ExponentialBarycenter(self.so_vec)
        estimator.fit(point)
        barexp = estimator.estimate_
        result = self.so_vec.belongs(barexp)
        expected = True
        self.assertAllClose(result, expected)

    @geomstats.tests.np_only
    def test_estimate_one_sample_so(self):
        point = self.so.random_uniform(1)
        estimator = ExponentialBarycenter(self.so)
        estimator.fit(point)
        result = estimator.estimate_
        expected = point
        self.assertAllClose(result, expected)

        point = self.so_vec.random_uniform(1)
        estimator = ExponentialBarycenter(self.so_vec)
        estimator.fit(point)
        result = estimator.estimate_
        expected = point
        self.assertAllClose(result, expected)

    @geomstats.tests.np_only
    def test_estimate_and_reach_max_iter_so(self):
        point = self.so.random_uniform(self.n_samples)
        estimator = ExponentialBarycenter(self.so, max_iter=2)
        estimator.fit(point)
        barexp = estimator.estimate_
        result = self.so.belongs(barexp)
        expected = True
        self.assertAllClose(result, expected)

        point = self.so_vec.random_uniform(self.n_samples)
        estimator = ExponentialBarycenter(self.so_vec, max_iter=2)
        estimator.fit(point)
        barexp = estimator.estimate_
        result = self.so_vec.belongs(barexp)
        expected = True
        self.assertAllClose(result, expected)

    @geomstats.tests.np_only
    def test_coincides_with_frechet_so(self):
        gs.random.seed(0)
        point = self.so.random_uniform(self.n_samples)
        estimator = ExponentialBarycenter(self.so, max_iter=40, epsilon=1e-10)
        estimator.fit(point)
        result = estimator.estimate_
<<<<<<< HEAD
=======
        so_vector = SpecialOrthogonal(3, default_point_type='vector')
>>>>>>> 5fa9440b
        frechet_estimator = FrechetMean(
            self.so.bi_invariant_metric, max_iter=40, epsilon=1e-10)
        frechet_estimator.fit(point)
        expected = frechet_estimator.estimate_
        self.assertAllClose(result, expected)

    @geomstats.tests.np_only
    def test_estimate_weights(self):
        point = self.so.random_uniform(self.n_samples)
        estimator = ExponentialBarycenter(self.so, verbose=True)
        weights = gs.arange(self.n_samples)
        estimator.fit(point, weights=weights)
        barexp = estimator.estimate_
        result = self.so.belongs(barexp)
        expected = True
        self.assertAllClose(result, expected)

        point = self.so_vec.random_uniform(self.n_samples)
        estimator = ExponentialBarycenter(self.so_vec)
        estimator.fit(point, weights=weights)
        barexp = estimator.estimate_
        result = self.so_vec.belongs(barexp)
        expected = True
        self.assertAllClose(result, expected)

    def test_linear_mean(self):
        euclidean = Euclidean(3)
        point = euclidean.random_uniform(self.n_samples)

        estimator = ExponentialBarycenter(euclidean)

        estimator.fit(point)
        result = estimator.estimate_

        expected = gs.mean(point, axis=0)

        self.assertAllClose(result, expected)<|MERGE_RESOLUTION|>--- conflicted
+++ resolved
@@ -17,22 +17,15 @@
     def setUp(self):
         logger = logging.getLogger()
         logger.disabled = True
-<<<<<<< HEAD
         self.se_mat = SpecialEuclidean(n=3)
         self.so_vec = SpecialOrthogonal3()
         self.so = SpecialOrthogonal(n=3)
         self.n_samples = 4
-=======
-        self.se_mat = SpecialEuclidean(n=3, default_point_type='matrix')
-        self.so_vec = SpecialOrthogonal(n=3, default_point_type='vector')
-        self.so = SpecialOrthogonal(n=3, default_point_type='matrix')
-        self.n_samples = 3
->>>>>>> 5fa9440b
 
     @geomstats.tests.np_only
     def test_estimate_and_belongs_se(self):
         point = self.se_mat.random_uniform(self.n_samples)
-        estimator = ExponentialBarycenter(self.se_mat, verbose=True)
+        estimator = ExponentialBarycenter(self.se_mat)
         estimator.fit(point)
         barexp = estimator.estimate_
         result = self.se_mat.belongs(barexp)
@@ -151,10 +144,6 @@
         estimator = ExponentialBarycenter(self.so, max_iter=40, epsilon=1e-10)
         estimator.fit(point)
         result = estimator.estimate_
-<<<<<<< HEAD
-=======
-        so_vector = SpecialOrthogonal(3, default_point_type='vector')
->>>>>>> 5fa9440b
         frechet_estimator = FrechetMean(
             self.so.bi_invariant_metric, max_iter=40, epsilon=1e-10)
         frechet_estimator.fit(point)
