--- conflicted
+++ resolved
@@ -80,9 +80,6 @@
 
 
 def jacobian(func):
-<<<<<<< HEAD
-    """Return function that returns the jacobian of a function."""
-=======
     """Return a function that returns the jacobian of func.
 
     Parameters
@@ -96,7 +93,6 @@
         Function taking x as input and returning
         the jacobian of func at x.
     """
->>>>>>> fb9c0124
     return lambda x: torch_jac(func, x)
 
 
