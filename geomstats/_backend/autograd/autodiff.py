"""Wrapper around autograd functions to be consistent with backends."""

from autograd import hessian, jacobian
from autograd import value_and_grad as _value_and_grad
from autograd.extend import defvjp as _defvjp
from autograd.extend import primitive as _primitive


def detach(x):
    """Return a new tensor detached from the current graph.

    This is a placeholder in order to have consistent backend APIs.

    Parameters
    ----------
    x : array-like
        Tensor to detach.

    Returns
    -------
    x : array-like
        Tensor.
    """
    return x


def custom_gradient(*grad_funcs):
    """Create a decorator that allows a function to define its custom gradient(s).

    Parameters
    ----------
    *grad_funcs : callables
        Custom gradient functions.

    Returns
    -------
    decorator : callable
        This decorator, used on any function func, associates the
        input grad_funcs as the gradients of func.
    """

    def decorator(func):
        """Decorate a function to define its custome gradient(s).

        Parameters
        ----------
        func : callable
            Function whose gradients will be assigned by grad_funcs.

        Returns
        -------
        wrapped_function : callable
            Function func with gradients specified by grad_funcs.
        """
        wrapped_function = _primitive(func)

        def wrapped_grad_func(i, ans, *args, **kwargs):
            grads = grad_funcs[i](*args, **kwargs)
            if isinstance(grads, float):
                return lambda g: g * grads
            if grads.ndim == 2:
                return lambda g: g[..., None] * grads
            if grads.ndim == 3:
                return lambda g: g[..., None, None] * grads
            return lambda g: g * grads

        if len(grad_funcs) == 1:
            _defvjp(
                wrapped_function,
                lambda ans, *args, **kwargs: wrapped_grad_func(0, ans, *args, **kwargs),
            )
        elif len(grad_funcs) == 2:
            _defvjp(
                wrapped_function,
                lambda ans, *args, **kwargs: wrapped_grad_func(0, ans, *args, **kwargs),
                lambda ans, *args, **kwargs: wrapped_grad_func(1, ans, *args, **kwargs),
            )
        elif len(grad_funcs) == 3:
            _defvjp(
                wrapped_function,
                lambda ans, *args, **kwargs: wrapped_grad_func(0, ans, *args, **kwargs),
                lambda ans, *args, **kwargs: wrapped_grad_func(1, ans, *args, **kwargs),
                lambda ans, *args, **kwargs: wrapped_grad_func(2, ans, *args, **kwargs),
            )
        else:
            raise NotImplementedError(
                "custom_gradient is not yet implemented " "for more than 3 gradients."
            )

        return wrapped_function

    return decorator


<<<<<<< HEAD
def jacobian(
    func,
):
    """Wrap autograd's jacobian function.

    Parameters
    ----------
    func : callable
        Function whose Jacobian is computed.

    Returns
    -------
    _ : callable
        Function taking x as input and returning
        the jacobian of func at x.
    """
    return _jacobian(func)


=======
>>>>>>> 8efb53f1
def value_and_grad(func, to_numpy=False):
    """Wrap autograd value_and_grad function.

    Parameters
    ----------
    func : callable
        Function whose value and gradient values
        will be computed.
    to_numpy : bool
        Unused. Here for API consistency.

    Returns
    -------
    func_with_grad : callable
        Function that returns func's value and
        func's gradients' values at its inputs args.
    """

    def func_with_grad(*args):
        """Return func's value and func's gradients' values at args.

        Parameters
        ----------
        args : list
            Argument to function func and its gradients.

        Returns
        -------
        value : any
            Value of func at input arguments args.
        _ : tuple or any
            Values of func's gradients at input arguments args.
        """
        n_args = len(args)
        value = func(*args)

        all_grads = []
        for i in range(n_args):

            def func_of_ith(*args):
                reorg_args = args[1 : i + 1] + (args[0],) + args[i + 1 :]
                return func(*reorg_args)

            new_args = (args[i],) + args[:i] + args[i + 1 :]
            _, grad_i = _value_and_grad(func_of_ith)(*new_args)
            all_grads.append(grad_i)

        if n_args == 1:
            return value, all_grads[0]
        return value, tuple(all_grads)

    return func_with_grad


def jacobian_and_hessian(func):
    """Wrap autograd jacobian and hessian functions.

    Parameters
    ----------
    func : callable
        Function whose jacobian and hessian values
        will be computed.

    Returns
    -------
    func_with_jacobian_and_hessian : callable
        Function that returns func's jacobian and
        func's hessian values at its inputs args.
    """

    def _jacobian_and_hessian(*args):
        """Return func's jacobian and func's hessian values at args.

        Parameters
        ----------
        args : list
            Argument to function func and its gradients.

        Returns
        -------
        jacobian : array-like
            Jacobian of func at input arguments args.
        hessian : array-like
            Hessian of func at input arguments args.
        """
        jacobian_func = jacobian(func)
        jacobian_ = jacobian_func(*args)
        hessian_ = jacobian(jacobian_func)(*args)
        return jacobian_, hessian_

    return _jacobian_and_hessian<|MERGE_RESOLUTION|>--- conflicted
+++ resolved
@@ -92,28 +92,6 @@
     return decorator
 
 
-<<<<<<< HEAD
-def jacobian(
-    func,
-):
-    """Wrap autograd's jacobian function.
-
-    Parameters
-    ----------
-    func : callable
-        Function whose Jacobian is computed.
-
-    Returns
-    -------
-    _ : callable
-        Function taking x as input and returning
-        the jacobian of func at x.
-    """
-    return _jacobian(func)
-
-
-=======
->>>>>>> 8efb53f1
 def value_and_grad(func, to_numpy=False):
     """Wrap autograd value_and_grad function.
 
