--- conflicted
+++ resolved
@@ -31,11 +31,6 @@
     cumsum,
     diag_indices,
     diagonal,
-<<<<<<< HEAD
-    divide,
-=======
-    dot,
->>>>>>> 2060c5f8
 )
 from autograd.numpy import dtype as _ndtype
 from autograd.numpy import (
