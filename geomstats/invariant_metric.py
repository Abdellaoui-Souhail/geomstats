"""
Base class for special Riemannian metrics that
can be built on Lie groups:
- left-invariant metrics
- right-invariant metrics.

Note: Assume that the points are parameterized by
their Riemannian logarithm for the canonical left-invariant metric.
"""

import numpy as np

from geomstats.riemannian_metric import RiemannianMetric


class InvariantMetric(RiemannianMetric):
    """
    Base class for left- or right- invariant metrics
    that can be defined on Lie groups.
    """

    def __init__(self, group, inner_product_mat_at_identity,
                 left_or_right='left'):
        matrix_shape = inner_product_mat_at_identity.shape
        assert matrix_shape == (group.dimension, group.dimension)
        assert left_or_right in ('left', 'right')

        eigenvalues = np.linalg.eigvalsh(inner_product_mat_at_identity)
        n_pos_eigval = np.sum(eigenvalues > 0)
        n_neg_eigval = np.sum(eigenvalues < 0)
        n_null_eigval = np.sum(eigenvalues == 0)
        assert (n_pos_eigval + n_neg_eigval
                + n_null_eigval) == group.dimension

        self.group = group
        self.inner_product_mat_at_identity = inner_product_mat_at_identity
        self.left_or_right = left_or_right
        self.signature = (n_pos_eigval, n_null_eigval, n_neg_eigval)

    def inner_product_matrix(self, base_point):
        """
        Compute the matrix of the Riemmanian metric at point base_point,
        by translating inner_product from the identity to base_point.
        """
        base_point = self.group.regularize(base_point)

        jacobian = self.group.jacobian_translation(
                                  base_point,
                                  left_or_right=self.left_or_right)
        inv_jacobian = np.linalg.inv(jacobian)
        assert inv_jacobian.ndim == 3
        inv_jacobian_transposed = np.transpose(inv_jacobian, axes=(0, 2, 1))

        inner_product_mat_at_id = self.inner_product_mat_at_identity
        if inner_product_mat_at_id.ndim == 2:
            inner_product_mat_at_id = np.expand_dims(
                             inner_product_mat_at_id,
                             axis=0)
        metric_mat = np.matmul(inv_jacobian_transposed,
                               inner_product_mat_at_id)
        metric_mat = np.matmul(metric_mat, inv_jacobian)
        return metric_mat

    def left_exp_from_identity(self, tangent_vec):
        """
        Compute the *left* Riemannian exponential from the identity of the
        Lie group of tangent vector tangent_vec.

        The left Riemannian exponential has a special role since the
        left Riemannian exponential of the canonical metric parameterizes
        the points.

        Note: In the case where the method is called by a right-invariant
        metric, it used the left-invariant metric associated to the same
        inner-product at the identity.
        """
<<<<<<< HEAD
        if tangent_vec.ndim == 1:
            tangent_vec = np.expand_dims(tangent_vec, axis=0)
        assert tangent_vec.ndim == 2
        mat = self.inner_product_mat_at_identity.transpose()
        exp = np.matmul(tangent_vec, mat)

        exp = self.group.regularize(exp)
=======
        ##Note: Vectorized
        mat = self.inner_product_mat_at_identity.transpose()
        exp = np.dot(tangent_vec, mat)
        print('exp in left exp before ref')
        print(exp.shape)
        exp = self.lie_group.regularize(exp)
>>>>>>> fb927573
        return exp

    def exp_from_identity(self, tangent_vec):
        """
        Compute the Riemannian exponential from the identity of the
        Lie group of tangent vector tangent_vec.
        """
        if tangent_vec.ndim == 1:
            tangent_vec = np.expand_dims(tangent_vec, axis=0)
        assert tangent_vec.ndim == 2

        if self.left_or_right == 'left':
            exp = self.left_exp_from_identity(tangent_vec)

        else:
            opp_left_exp = self.left_exp_from_identity(-tangent_vec)

<<<<<<< HEAD
            exp = self.group.inverse(opp_left_exp)

        exp = self.group.regularize(exp)
=======
            exp = self.lie_group.inverse(opp_left_exp)
        print('exp from identity before reg: {}')
        print(exp.shape)
        exp = self.lie_group.regularize(exp)
>>>>>>> fb927573
        return exp

    def exp(self, tangent_vec, base_point):
        """
        Compute the Riemannian exponential at point base_point
        of tangent vector tangent_vec.
        """
<<<<<<< HEAD
        if tangent_vec.ndim == 1:
            tangent_vec = np.expand_dims(tangent_vec, axis=0)
        assert tangent_vec.ndim == 2

        base_point = self.group.regularize(base_point)
=======
        ##Note: Vectorized
        base_point = self.lie_group.regularize(base_point)
>>>>>>> fb927573

        jacobian = self.group.jacobian_translation(
                                 base_point,
                                 left_or_right=self.left_or_right)
        inv_jacobian = np.linalg.inv(jacobian)

        tangent_vec_translated_to_id = np.dot(tangent_vec,
<<<<<<< HEAD
                                              np.transpose(inv_jacobian,
                                                           axes=(0, 2, 1)))
        tangent_vec_translated_to_id = np.squeeze(tangent_vec_translated_to_id,
                                                  axis=1)
=======
                                              inv_jacobian.transpose())
        print('tangent_vec_translated_to_id')
        print(tangent_vec_translated_to_id.shape)
>>>>>>> fb927573
        exp_from_id = self.exp_from_identity(
                               tangent_vec_translated_to_id)

        if self.left_or_right == 'left':
            exp = self.group.compose(base_point, exp_from_id)

        else:
            exp = self.group.compose(exp_from_id, base_point)

<<<<<<< HEAD
        exp = self.group.regularize(exp)
=======
        print('exp before reg')
        print(exp.shape)
        exp = self.lie_group.regularize(exp)
>>>>>>> fb927573
        return exp

    def left_log_from_identity(self, point):
        """
        Compute the *left* Riemannian logarithm from the identity of the
        Lie group of tangent vector tangent_vec.

        The left Riemannian logarithm has a special role since the
        left Riemannian logarithm of the canonical metric parameterizes
        the points.
        """
        point = self.group.regularize(point)
        inner_prod_mat = self.inner_product_mat_at_identity
        inv_inner_prod_mat = np.linalg.inv(inner_prod_mat)
        assert inv_inner_prod_mat.shape == (self.group.dimension,
                                            self.group.dimension)
        log = np.dot(point, inv_inner_prod_mat.transpose())

        assert log.ndim == 2
        return log

    def log_from_identity(self, point):
        """
        Compute the Riemannian logarithm of point at point base_point
        of point for the invariant metric from the identity.
        """
        point = self.group.regularize(point)
        if self.left_or_right == 'left':
            log = self.left_log_from_identity(point)

        else:
            inv_point = self.group.inverse(point)
            left_log = self.left_log_from_identity(inv_point)
            log = - left_log

        assert log.ndim == 2
        return log

    def log(self, point, base_point):
        """
        Compute the Riemannian logarithm of point at point base_point
        of point for the invariant metric.
        """
        base_point = self.group.regularize(base_point)
        point = self.group.regularize(point)

        if self.left_or_right == 'left':
            point_near_id = self.group.compose(
                                   self.group.inverse(base_point),
                                   point)

        else:
            point_near_id = self.group.compose(
                                   point,
                                   self.group.inverse(base_point))

        log_from_id = self.log_from_identity(point_near_id)

        jacobian = self.group.jacobian_translation(
                                       base_point,
                                       left_or_right=self.left_or_right)
        log = np.dot(log_from_id, np.transpose(jacobian, axes=(0, 2, 1)))
        log = np.squeeze(log, axis=1)
        assert log.ndim == 2
        return log<|MERGE_RESOLUTION|>--- conflicted
+++ resolved
@@ -74,7 +74,6 @@
         metric, it used the left-invariant metric associated to the same
         inner-product at the identity.
         """
-<<<<<<< HEAD
         if tangent_vec.ndim == 1:
             tangent_vec = np.expand_dims(tangent_vec, axis=0)
         assert tangent_vec.ndim == 2
@@ -82,14 +81,7 @@
         exp = np.matmul(tangent_vec, mat)
 
         exp = self.group.regularize(exp)
-=======
-        ##Note: Vectorized
-        mat = self.inner_product_mat_at_identity.transpose()
-        exp = np.dot(tangent_vec, mat)
-        print('exp in left exp before ref')
-        print(exp.shape)
-        exp = self.lie_group.regularize(exp)
->>>>>>> fb927573
+
         return exp
 
     def exp_from_identity(self, tangent_vec):
@@ -106,17 +98,10 @@
 
         else:
             opp_left_exp = self.left_exp_from_identity(-tangent_vec)
-
-<<<<<<< HEAD
             exp = self.group.inverse(opp_left_exp)
 
         exp = self.group.regularize(exp)
-=======
-            exp = self.lie_group.inverse(opp_left_exp)
-        print('exp from identity before reg: {}')
-        print(exp.shape)
-        exp = self.lie_group.regularize(exp)
->>>>>>> fb927573
+
         return exp
 
     def exp(self, tangent_vec, base_point):
@@ -124,16 +109,11 @@
         Compute the Riemannian exponential at point base_point
         of tangent vector tangent_vec.
         """
-<<<<<<< HEAD
         if tangent_vec.ndim == 1:
             tangent_vec = np.expand_dims(tangent_vec, axis=0)
         assert tangent_vec.ndim == 2
 
         base_point = self.group.regularize(base_point)
-=======
-        ##Note: Vectorized
-        base_point = self.lie_group.regularize(base_point)
->>>>>>> fb927573
 
         jacobian = self.group.jacobian_translation(
                                  base_point,
@@ -141,16 +121,11 @@
         inv_jacobian = np.linalg.inv(jacobian)
 
         tangent_vec_translated_to_id = np.dot(tangent_vec,
-<<<<<<< HEAD
                                               np.transpose(inv_jacobian,
                                                            axes=(0, 2, 1)))
         tangent_vec_translated_to_id = np.squeeze(tangent_vec_translated_to_id,
                                                   axis=1)
-=======
-                                              inv_jacobian.transpose())
-        print('tangent_vec_translated_to_id')
-        print(tangent_vec_translated_to_id.shape)
->>>>>>> fb927573
+
         exp_from_id = self.exp_from_identity(
                                tangent_vec_translated_to_id)
 
@@ -160,13 +135,8 @@
         else:
             exp = self.group.compose(exp_from_id, base_point)
 
-<<<<<<< HEAD
         exp = self.group.regularize(exp)
-=======
-        print('exp before reg')
-        print(exp.shape)
-        exp = self.lie_group.regularize(exp)
->>>>>>> fb927573
+
         return exp
 
     def left_log_from_identity(self, point):
