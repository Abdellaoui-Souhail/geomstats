"""Parameterized curves on any given manifold.

Lead author: Alice Le Brigant.
"""

import copy
import math

from scipy.interpolate import CubicSpline

import geomstats.backend as gs
from geomstats.algebra_utils import from_vector_to_diagonal_matrix
from geomstats.geometry.base import LevelSet
from geomstats.geometry.euclidean import Euclidean
from geomstats.geometry.fiber_bundle import FiberBundle
from geomstats.geometry.landmarks import Landmarks
from geomstats.geometry.manifold import Manifold
from geomstats.geometry.pullback_metric import PullbackDiffeoMetric
from geomstats.geometry.quotient_metric import QuotientMetric
from geomstats.geometry.riemannian_metric import RiemannianMetric
from geomstats.geometry.symmetric_matrices import SymmetricMatrices
from geomstats.geometry.product_manifold import ProductManifold, ProductRiemannianMetric



class DiscreteCurves(Manifold):
    r"""Space of discrete curves sampled at points in ambient_manifold.

    Each individual curve is represented by a 2d-array of shape `[
    k_sampling_points, ambient_dim]`. A batch of curves can be passed to
    all methods either as a 3d-array if all curves have the same number of
    sampled points, or as a list of 2d-arrays, each representing a curve.

    This space corresponds to the space of immersions defined below, i.e. the
    space of smooth functions from an interval I into the ambient manifold M,
    with non-vanishing derivative.

    .. math::
        Imm(I, M)=\{c \in C^{\infty}(I, M) \|c'(t)\|\neq 0 \forall t \in I \},

    where the open interval of parameters I is taken to be I = [0, 1]
    without loss of generality.

    Parameters
    ----------
    ambient_manifold : Manifold
        Manifold in which curves take values.
    k_sampling_points : int
        Number of sampling points for the discrete curves.
    start_at_the_origin : bool
        If True, curves are assumed to start at origin.

    Attributes
    ----------
    ambient_manifold : Manifold
        Manifold in which curves take values.
    """

    def __init__(
        self,
        ambient_manifold,
        k_sampling_points=10,
        start_at_the_origin=True,
        equip=True,
    ):
        self.ambient_manifold = ambient_manifold
        self.k_sampling_points = k_sampling_points
        self.start_at_the_origin = start_at_the_origin

        dim = ambient_manifold.dim * k_sampling_points
        super().__init__(
            dim=dim, shape=(k_sampling_points,) + ambient_manifold.shape, equip=equip
        )

        self._quotient_map = {
            (SRVMetric, "translations"): (SRVTranslationBundle, SRVTranslationMetric),
            (SRVMetric, "reparametrizations"): (SRVReparametrizationBundle, SRVReparametrizationMetric),
            (SRVMetric, "reparametrizations and translations"): (SRVReparametrizationTranslationBundle, SRVReparametrizationTranslationMetric),
        }

    def new(self, equip=True):
        """Create manifold with same parameters."""
        return DiscreteCurves(
            self.ambient_manifold,
            k_sampling_points=self.k_sampling_points,
            start_at_the_origin=self.start_at_the_origin,
            equip=equip,
        )

    @staticmethod
    def default_metric():
        """Metric to equip the space with if equip is True."""
        return SRVMetric

    def belongs(self, point, atol=gs.atol):
        """Test whether a point belongs to the manifold.

        Test that all points of the curve belong to the ambient manifold.

        Parameters
        ----------
        point : array-like, shape=[..., k_sampling_points, ambient_dim]
            Point representing a discrete curve.
        atol : float
            Absolute tolerance.
            Optional, default: backend atol.

        Returns
        -------
        belongs : bool
            Boolean evaluating if point belongs to the space of discrete
            curves.
        """

        def each_belongs(pt):
            """Check that sampling points are in ambient manifold.

            Parameters
            ----------
            pt : array-like, shape=[k_sampling_points, ambient_dim]
                One curve represented as its sampling points.

            Returns
            -------
            _ : array-like, shape=[]
                Whether curve has all of its sampling points on
                the ambient manifold.
            """
            return gs.all(self.ambient_manifold.belongs(pt))

        def each_has_k_sampling_points(pt):
            """Check that a curve has the correct number of sampling points.

            Parameters
            ----------
            pt : array-like, shape=[k_sampling_points_to_test, ambient_dim]
                One curve represented as its sampling points.

            Returns
            -------
            _ : array-like, shape=[]
                Whether curve has the correct number of sampling points.
            """
            return gs.array(pt.shape[-2] == self.k_sampling_points)

        if isinstance(point, list) or point.ndim > 2:
            return gs.stack(
                [each_belongs(pt) and each_has_k_sampling_points(pt) for pt in point]
            )

        return each_belongs(point) and each_has_k_sampling_points(point)

    def is_tangent(self, vector, base_point, atol=gs.atol):
        """Check whether the vector is tangent at a curve.

        A vector is tangent at a curve if it is a vector field along that
        curve.

        Parameters
        ----------
        vector : array-like, shape=[..., k_sampling_points, ambient_dim]
            Vector.
        base_point : array-like, shape=[..., k_sampling_points, ambient_dim]
            Discrete curve.
        atol : float
            Absolute tolerance.
            Optional, default: backend atol.

        Returns
        -------
        is_tangent : bool
            Boolean denoting if vector is a tangent vector at the base point.
        """
        ambient_manifold = self.ambient_manifold
        shape = vector.shape
        if shape[-2] != self.k_sampling_points:
            return gs.zeros(shape[0], dtype=bool)
        stacked_vec = gs.reshape(vector, (-1, shape[-1]))
        stacked_point = gs.reshape(base_point, (-1, shape[-1]))
        is_tangent = ambient_manifold.is_tangent(stacked_vec, stacked_point, atol)
        is_tangent = gs.reshape(is_tangent, shape[:-1])
        return gs.all(is_tangent, axis=-1)

    def to_tangent(self, vector, base_point):
        """Project a vector to a tangent space of the manifold.

        As tangent vectors are vector fields along a curve, each component of
        the vector is projected to the tangent space of the corresponding
        point of the discrete curve. The number of sampling points should
        match in the vector and the base_point.

        Parameters
        ----------
        vector : array-like, shape=[..., k_sampling_points, ambient_dim]
            Vector.
        base_point : array-like, shape=[..., k_sampling_points, ambient_dim]
            Discrete curve.

        Returns
        -------
        tangent_vec : array-like, shape=[..., k_sampling_points, ambient_dim]
            Tangent vector at base point.
        """
        vector, base_point = gs.broadcast_arrays(vector, base_point)
        shape = vector.shape
        stacked_vec = gs.reshape(vector, (-1, shape[-1]))
        stacked_point = gs.reshape(base_point, (-1, shape[-1]))
        tangent_vec = self.ambient_manifold.to_tangent(stacked_vec, stacked_point)
        tangent_vec = gs.reshape(tangent_vec, vector.shape)
        if self.start_at_the_origin:
            tangent_vec = tangent_vec - tangent_vec[..., 0, None, :]
        return tangent_vec

    def projection(self, point):
        """Project a point to the space of discrete curves.

        Parameters
        ----------
        point: array-like, shape[..., k_sampling_points, ambient_dim]
            Point.

        Returns
        -------
        point: array-like, shape[..., k_sampling_points, ambient_dim]
            Point.
        """
        ambient_manifold = self.ambient_manifold
        shape = point.shape
        stacked_point = gs.reshape(point, (-1, shape[-1]))
        projected_point = ambient_manifold.projection(stacked_point)
        return gs.reshape(projected_point, shape)

    def random_point(self, n_samples=1, bound=1.0):
        """Sample random curves.

        Each curve is made of independently sampled points. These points are sampled
        from the ambient manifold using the distribution set for that manifold.

        Parameters
        ----------
        n_samples : int
            Number of samples.
            Optional, default: 1.
        bound : float
            Bound of the interval in which to sample for non compact
            ambient manifolds.
            Optional, default: 1.
        k_sampling_points : int
            Number of sampling points for the discrete curves.
            Optional, default : 10.

        Returns
        -------
        samples : array-like, shape=[..., k_sampling_points, {dim, [n, n]}]
            Sampled curves.
        """
        sample = self.ambient_manifold.random_point(n_samples * self.k_sampling_points)
        sample = gs.reshape(sample, (n_samples, self.k_sampling_points, -1))
        if self.start_at_the_origin:
            starting_sampling_point = sample[:, 0, :]
            sample = sample - starting_sampling_point[:, None, :]
        return sample[0] if n_samples == 1 else sample


class DiscreteCurvesStartAtOrigin(Manifold):
    a = 0


class DiscreteCurvesOfUnitLenght(Manifold):
    a = 0


class DiscreteCurvesStartAtOriginOfUnitLenght(Manifold):
    a = 0


class ClosedDiscreteCurves(LevelSet):
    r"""Space of closed discrete curves sampled at points in ambient_manifold.

    Each individual curve is represented by a 2d-array of shape `[
    k_sampling_points, ambient_dim]`.

    See [Sea2011]_ for details.

    Parameters
    ----------
    ambient_manifold : Manifold
        Manifold in which curves take values.

    Attributes
    ----------
    ambient_manifold : Manifold
        Manifold in which curves take values.
    embedding_space : Manifold
        Manifold in which the space of closed curves is embedded.

    References
    ----------
    .. [Sea2011] A. Srivastava, E. Klassen, S. H. Joshi and I. H. Jermyn,
        "Shape Analysis of Elastic Curves in Euclidean Spaces,"
        in IEEE Transactions on Pattern Analysis and Machine Intelligence,
        vol. 33, no. 7, pp. 1415-1428, July 2011.
    """

    def __init__(self, ambient_manifold, k_sampling_points=10):
        self.ambient_manifold = ambient_manifold
        self.k_sampling_points = k_sampling_points

        dim = ambient_manifold.dim * (k_sampling_points - 1)
        super().__init__(
            dim=dim,
            shape=(k_sampling_points,) + ambient_manifold.shape,
            equip=False,
        )

        self.l2_curves_metric = L2CurvesMetric(self.embedding_space)

    def _define_embedding_space(self):
        return DiscreteCurves(
            ambient_manifold=self.ambient_manifold,
            k_sampling_points=self.k_sampling_points,
        )

    def _assert_is_planar(self):
        is_euclidean = isinstance(self.ambient_manifold, Euclidean)
        is_planar = is_euclidean and self.ambient_manifold.dim == 2

        if not is_planar:
            raise AssertionError(
                "The projection is only implemented "
                "for discrete curves embedded in a "
                "2D Euclidean space."
            )

    def submersion(self, point):
        """Submersion."""
        raise NotImplementedError("Submersion not implemented")

    def tangent_submersion(self, vector, point):
        """Tangent submersion."""
        raise NotImplementedError("Tangent submersion not implemented")

    def belongs(self, point, atol=gs.atol):
        """Test whether a point belongs to the manifold.

        Test that all points of the curve belong to the ambient manifold.

        Parameters
        ----------
        point : array-like, shape=[..., k_sampling_points, ambient_dim]
            Point representing a discrete curve.
        atol : float
            Absolute tolerance.
            Optional, default: backend atol.

        Returns
        -------
        belongs : bool
            Boolean evaluating if point belongs to the space of discrete
            curves.
        """
        point = gs.to_ndarray(point, to_ndim=3)
        first_point = point[:, 0, :]
        last_point = point[:, -1, :]
        point_belongs = gs.allclose(first_point, last_point, atol=atol)
        point_belongs_to_embedding = self.embedding_space.belongs(point)
        return gs.squeeze(gs.array(point_belongs) and point_belongs_to_embedding)

    def is_tangent(self, vector, base_point, atol=gs.atol):
        """Check whether the vector is tangent at a curve.

        A vector is tangent at a curve if it is a vector field along that
        curve.

        Parameters
        ----------
        vector : array-like, shape=[..., k_sampling_points, ambient_dim]
            Vector.
        base_point : array-like, shape=[..., k_sampling_points, ambient_dim]
            Discrete curve.
        atol : float
            Absolute tolerance.
            Optional, default: backend atol.

        Returns
        -------
        is_tangent : bool
            Boolean denoting if vector is a tangent vector at the base point.
        """
        raise NotImplementedError("The is_tangent method is not implemented.")

    def intrinsic_to_extrinsic_coords(self, point_intrinsic):
        """Convert from intrinsic to extrinsic coordinates.

        Parameters
        ----------
        point_intrinsic : array-like, shape=[..., dim]
            Point in the embedded manifold in intrinsic coordinates.

        Returns
        -------
        point_extrinsic : array-like, shape=[..., dim_embedding]
            Point in the embedded manifold in extrinsic coordinates.
        """
        raise NotImplementedError("intrinsic_to_extrinsic_coords is not implemented.")

    def extrinsic_to_intrinsic_coords(self, point_extrinsic):
        """Convert from extrinsic to intrinsic coordinates.

        Parameters
        ----------
        point_extrinsic : array-like, shape=[..., dim_embedding]
            Point in the embedded manifold in extrinsic coordinates,
            i. e. in the coordinates of the embedding manifold.

        Returns
        -------
        point_intrinsic : array-lie, shape=[..., dim]
            Point in the embedded manifold in intrinsic coordinates.
        """
        raise NotImplementedError("extrinsic_to_intrinsic_coords is not implemented.")

    def to_tangent(self, vector, base_point):
        """Project a vector to a tangent space of the manifold.

        As tangent vectors are vector fields along a curve, each component of
        the vector is projected to the tangent space of the corresponding
        point of the discrete curve. The number of sampling points should
        match in the vector and the base_point.

        Parameters
        ----------
        vector : array-like, shape=[..., k_sampling_points, ambient_dim]
            Vector.
        base_point : array-like, shape=[..., k_sampling_points, ambient_dim]
            Discrete curve.

        Returns
        -------
        tangent_vec : array-like, shape=[..., k_sampling_points, ambient_dim]
            Tangent vector at base point.
        """
        raise NotImplementedError("The to_tangent method is not implemented.")

    def random_point(self, n_samples=1):
        """Sample random curves.

        Each curve is made of independently sampled points. These points are sampled
        from the ambient manifold using the distribution set for that manifold.

        Parameters
        ----------
        n_samples : int
            Number of samples.
            Optional, default: 1.
        bound : float
            Bound of the interval in which to sample for non compact
            ambient manifolds.
            Optional, default: 1.
        k_sampling_points : int
            Number of sampling points for the discrete curves.
            Optional, default : 10.

        Returns
        -------
        samples : array-like, shape=[..., k_sampling_points, {dim, [n, n]}]
            Points sampled on the hypersphere.
        """
        sample = self.embedding_space.random_point(n_samples)
        sample = gs.to_ndarray(sample, to_ndim=3)
        sample_minus_last_point = sample[:, :-1, :]
        first_point = gs.reshape(sample[:, 0, :], (sample.shape[0], 1, -1))
        sample = gs.concatenate([sample_minus_last_point, first_point], axis=1)
        return gs.squeeze(sample)

    def projection(self, point, atol=gs.atol, max_iter=1000):
        """Project a discrete curve into the space of closed discrete curves.

        Parameters
        ----------
        point : array-like, shape=[..., k_sampling_points, ambient_dim]
            Discrete curve.
        atol : float
            Tolerance of the projection algorithm.
            Optional, default: backend atol.
        max_iter : float
            Maximum number of iteration of the algorithm.
            Optional, default: 1000

        Returns
        -------
        proj : array-like, shape=[..., k_sampling_points, ambient_dim]
        """
        self._assert_is_planar()

        is_vec = point.ndim > 2

        srv_metric = self.embedding_space.metric
        srv = srv_metric.f_transform(point)
        srv_proj = self.srv_projection(srv, atol=atol, max_iter=max_iter)

        return srv_metric.f_transform_inverse(
            srv_proj, point[:, 0] if is_vec else point[0]
        )

    def srv_projection(self, srv, atol=gs.atol, max_iter=1000):
        """Project a point in the srv space into the space of closed curves srv.

        The algorithm is from the paper cited above and modifies the srv
        iteratively so that G(srv) = (0, ..., 0) with the paper's notation.

        Remark: for now, the algorithm might not converge for some curves such
        as segments.

        Parameters
        ----------
        srv : array-like, shape=[..., k_sampling_points, ambient_dim]
            Discrete curve.
        atol : float
            Tolerance of the projection algorithm.
            Optional, default: backend atol.
        max_iter : float
            Maximum number of iteration of the algorithm.
            Optional, default: 1000

        Returns
        -------
        proj : array-like, shape=[..., k_sampling_points, ambient_dim]
        """
        self._assert_is_planar()

        dim = self.ambient_manifold.dim
        srv_inner_prod = self.l2_curves_metric.inner_product
        srv_norm = self.l2_curves_metric.norm
        inner_prod = self.ambient_manifold.metric.inner_product

        def closeness_criterion(srv, srv_norms):
            """Compute the closeness criterion from [Sea2011]_.

            The closeness criterion is denoted by G(q) in [Sea2011]_, where q
            represents the srv of interest.

            References
            ----------
            .. [Sea2011] A. Srivastava, E. Klassen, S. H. Joshi and I. H. Jermyn,
                "Shape Analysis of Elastic Curves in Euclidean Spaces,"
                in IEEE Transactions on Pattern Analysis and Machine Intelligence,
                vol. 33, no. 7, pp. 1415-1428, July 2011.
            """
            return gs.sum(srv * srv_norms[:, None], axis=0)

        def one_srv_projection(one_srv):
            """Project one srv by iteratively updating until closeness criterion is 0.

            Details can be found in [Sea2011]_ Section 4.2.
            """
            initial_norm = srv_norm(one_srv)
            proj = gs.copy(one_srv)
            proj_norms = self.ambient_manifold.metric.norm(proj)
            residual = closeness_criterion(proj, proj_norms)
            criteria = self.ambient_manifold.metric.norm(residual)

            nb_iter = 0

            while criteria >= atol and nb_iter < max_iter:
                jacobian_vec = []
                for i in range(dim):
                    for j in range(i, dim):
                        coef = 3 * inner_prod(proj[:, i], proj[:, j])
                        jacobian_vec.append(coef)
                jacobian_vec = gs.stack(jacobian_vec)
                g_jacobian = SymmetricMatrices.from_vector(jacobian_vec)

                proj_squared_norm = srv_norm(proj) ** 2
                g_jacobian += proj_squared_norm * gs.eye(dim)
                beta = gs.linalg.inv(g_jacobian) @ residual

                e_1, e_2 = gs.array([1, 0]), gs.array([0, 1])
                grad_1 = proj_norms[:, None] * e_1
                grad_1 = grad_1 + (proj[:, 0] / proj_norms)[:, None] * proj
                grad_2 = proj_norms[:, None] * e_2
                grad_2 = grad_2 + (proj[:, 1] / proj_norms)[:, None] * proj

                basis_vector_1 = grad_1 / srv_norm(grad_1)
                grad_2_component = srv_inner_prod(grad_2, basis_vector_1)
                grad_2_proj = grad_2_component * basis_vector_1
                basis_vector_2 = grad_2 - grad_2_proj
                basis_vector_2 = basis_vector_2 / srv_norm(basis_vector_2)
                basis = gs.array([basis_vector_1, basis_vector_2])

                proj -= gs.sum(beta[:, None, None] * basis, axis=0)
                proj = proj * initial_norm / srv_norm(proj)
                proj_norms = self.ambient_manifold.metric.norm(proj)
                residual = closeness_criterion(proj, proj_norms)
                criteria = self.ambient_manifold.metric.norm(residual)

                nb_iter += 1
            return proj

        if srv.ndim > 2:
            return gs.stack([one_srv_projection(one_srv) for one_srv in srv])

        return one_srv_projection(srv)


class L2CurvesMetric(RiemannianMetric):
    """L2 metric on the space of discrete curves.

    L2 metric on the space of regularly sampled discrete curves
    defined on the unit interval. The inner product between two tangent vectors
    is given by the integral of the ambient space inner product, approximated by
    a left Riemann sum.
    """

    def __init__(self, space):
        super().__init__(
            space=space,
            signature=(math.inf, 0, 0),
        )
        self.landmarks_space = Landmarks(
            space.ambient_manifold,
            k_landmarks=space.k_sampling_points,
        )

    @staticmethod
    def riemann_sum(func):
        """Compute the left Riemann sum approximation of the integral.

        Compute the left Riemann sum approximation of the integral of a
        function func defined on the unit interval, given by sample points
        at regularly spaced times
        ..math::
            t_i = i / (k_sampling_points - 1),
            i = 0, ..., k_sampling_points - 2
        (last time is missing).

        Parameters
        ----------
        func : array-like, shape=[..., k_sampling_points - 1]
            Sample points of a function at regularly spaced times.

        Returns
        -------
        riemann_sum : array-like, shape=[..., ]
            Left Riemann sum.
        """
        k_sampling_points_minus_one = func.shape[-1]
        dt = 1 / k_sampling_points_minus_one
        return dt * gs.sum(func, axis=-1)

    def pointwise_inner_products(self, tangent_vec_a, tangent_vec_b, base_point=None):
        """Compute the pointwise inner products of a pair of tangent vectors.

        Compute the inner-products between the components of two tangent vectors
        at the different sampling points of a base curve.

        Parameters
        ----------
        tangent_vec_a : array-like, shape=[..., k_sampling_points, ambient_dim]
            Tangent vector to discrete curve.
        tangent_vec_b : array-like, shape=[..., k_sampling_points, ambient_dim]
            Tangent vector to discrete curve.
        base_point : array-like, shape=[..., k_sampling_points, ambient_dim]
            Point representing a discrete curve.
            Optional, default None.

        Returns
        -------
        inner_prod : array-like, shape=[..., k_sampling_points]
            Point-wise inner-product.
        """

        def inner_prod_aux(vec_a, vec_b, curve=None):
            """Compute inner-product of the ambient metric."""
            inner_prod = self._space.ambient_manifold.metric.inner_product(
                vec_a, vec_b, curve
            )
            return gs.squeeze(inner_prod)

        if base_point is None:
            return gs.vectorize(
                (tangent_vec_a, tangent_vec_b),
                inner_prod_aux,
                dtype=tangent_vec_a.dtype,
                multiple_args=True,
                signature="(i,j),(i,j)->(i)",
            )

        tangent_vec_a, tangent_vec_b, base_point = gs.broadcast_arrays(
            tangent_vec_a, tangent_vec_b, base_point
        )
        return gs.vectorize(
            (tangent_vec_a, tangent_vec_b, base_point),
            inner_prod_aux,
            dtype=tangent_vec_a.dtype,
            multiple_args=True,
            signature="(i,j),(i,j),(i,j)->(i)",
        )

    def pointwise_norms(self, tangent_vec, base_point=None):
        """Compute the pointwise norms of a tangent vector.

        Compute the norms of the components of a tangent vector at the different
        sampling points of a base curve.

        Parameters
        ----------
        tangent_vec : array-like, shape=[..., k_sampling_points, ambient_dim]
            Tangent vector to discrete curve.
        base_point : array-like, shape=[..., k_sampling_points, ambient_dim]
            Point representing a discrete curve.

        Returns
        -------
        norm : array-like, shape=[..., k_sampling_points]
            Point-wise norms.
        """
        sq_norm = self.pointwise_inner_products(
            tangent_vec_a=tangent_vec, tangent_vec_b=tangent_vec, base_point=base_point
        )
        return gs.sqrt(sq_norm)

    def inner_product(self, tangent_vec_a, tangent_vec_b, base_point=None):
        """Compute L2 inner product between two tangent vectors.

        The inner product is the integral of the ambient space inner product,
        approximated by a left Riemann sum.

        Parameters
        ----------
        tangent_vec_a : array-like, shape=[..., k_sampling_points, ambient_dim]
            Tangent vector to a curve, i.e. infinitesimal vector field
            along a curve.
        tangent_vec_b : array-like, shape=[..., k_sampling_points, ambient_dim]
            Tangent vector to a curve, i.e. infinitesimal vector field
            along a curve.
        base_point : array-like, shape=[..., k_sampling_points, ambient_dim]
            Discrete curve defined on the unit interval [0, 1].
        missing_last_time : boolean.
            Is true when the values of the tangent vectors at time 1 are missing.
            Optional, default True.

        Return
        ------
        inner_prod : array_like, shape=[...]
            L2 inner product between tangent_vec_a and tangent_vec_b.
        """
        inner_products = self.pointwise_inner_products(
            tangent_vec_a, tangent_vec_b, base_point
        )
        return self.riemann_sum(inner_products)

    def exp(self, tangent_vec, base_point, **kwargs):
        """Compute Riemannian exponential of tangent vector wrt to base curve.

        Parameters
        ----------
        tangent_vec : array-like, shape=[..., k_sampling_points, ambient_dim]
            Tangent vector to discrete curve.
        base_point : array-like, shape=[..., k_sampling_points, ambient_dim]
            Discrete curve.

        Return
        ------
        end_curve :  array-like, shape=[..., k_sampling_points, ambient_dim]
            Discrete curve, result of the Riemannian exponential.
        """
        return self.landmarks_space.metric.exp(tangent_vec, base_point)

    def log(self, point, base_point, **kwargs):
        """Compute Riemannian logarithm of a curve wrt a base curve.

        Parameters
        ----------
        point : array-like, shape=[..., k_sampling_points, ambient_dim]
            Discrete curve.
        base_point : array-like, shape=[..., k_sampling_points, ambient_dim]
            Discrete curve to use as base point.

        Returns
        -------
        log : array-like, shape=[..., k_sampling_points, ambient_dim]
            Tangent vector to a discrete curve.
        """
        return self.landmarks_space.metric.log(point, base_point)

    def geodesic(self, initial_point, end_point=None, initial_tangent_vec=None):
        """Compute geodesic from initial curve to end curve.

        Geodesic specified either by an initial curve and an end curve,
        either by an initial curve and an initial tangent vector.

        Parameters
        ----------
        initial_point : array-like, shape=[..., k_sampling_points, ambient_dim]
            Discrete curve.
        end_point : array-like, shape=[..., k_sampling_points, ambient_dim]
            Discrete curve. If None, an initial tangent vector must be given.
            Optional, default : None
        initial_tangent_vec : array-like,
            shape=[..., k_sampling_points, ambient_dim]
            Tangent vector at base curve, the initial speed of the geodesics.
            If None, an end curve must be given and a logarithm is computed.
            Optional, default : None

        Returns
        -------
        geodesic : callable
            The time parameterized geodesic curve.
        """
        return self.landmarks_space.metric.geodesic(
            initial_point, end_point, initial_tangent_vec
        )


class ElasticMetric(PullbackDiffeoMetric):
    """Elastic metric on the space of discrete curves.

    Family of elastic metric parametrized by bending and stretching parameters
    a and b. These can be obtained as pullbacks of the L2 metric by the F-transforms.

    See [NK2018]_ for details.

    Parameters
    ----------
    a : float
        Bending parameter.
    b : float
        Stretching parameter.
    translation_invariant : bool
        Optional, default : True.

    References
    ----------
    .. [KN2018] S. Kurtek and T. Needham,
        "Simplifying transforms for general elastic metrics on the space of
        plane curves", arXiv:1803.10894 [math.DG], 29 Mar 2018.
    """

    def __init__(
        self,
        space,
        a,
        b,
        translation_invariant=True,
    ):
        self._check_ambient_manifold(space.ambient_manifold)

        super().__init__(
            space=space,
            signature=(math.inf, 0, 0),
        )
        self.translation_invariant = translation_invariant
        self.a = a
        self.b = b

    def _check_ambient_manifold(self, ambient_manifold):
        if not (isinstance(ambient_manifold, Euclidean) and ambient_manifold.dim == 2):
            raise NotImplementedError(
                "This metric is only implemented for planar curves:\n"
                "ambient_manifold must be a plane, but it is:\n"
                f"{ambient_manifold} of dimension {ambient_manifold.dim}."
            )

    def _cartesian_to_polar(self, tangent_vec):
        """Compute polar coordinates of a tangent vector from the cartesian ones.

        This function is an auxiliary function used for the computation
        of the f_transform and its inverse : self.diffeomorphism and
        self.inverse_diffeomorphism, and is applied to the derivative of a curve.

        See [KN2018]_ for details.

        Parameters
        ----------
        tangent_vec : array-like, shape=[..., k_sampling_points, ambient_dim]
            Tangent vector, representing the derivative c' of a discrete curve c.

        Returns
        -------
        norms : array-like, shape=[..., k_sampling_points]
            Norms of the components of the tangent vector in polar coordinates.
        args : array-like, shape=[..., k_sampling_points]
            Arguments, i.e. angle, of the components in polar coordinates.
        """
        k_sampling_points = tangent_vec.shape[-2]
        norms = self._space.ambient_manifold.metric.norm(tangent_vec)
        arg_0 = gs.arctan2(tangent_vec[..., 0, 1], tangent_vec[..., 0, 0])
        args = [arg_0]

        for i in range(1, k_sampling_points):
            point, last_point = tangent_vec[..., i, :], tangent_vec[..., i - 1, :]
            prod = self._space.ambient_manifold.metric.inner_product(point, last_point)
            cosine = prod / (norms[..., i] * norms[..., i - 1])
            angle = gs.arccos(gs.clip(cosine, -1, 1))
            det = gs.linalg.det(gs.stack([last_point, point], axis=-1))
            orientation = gs.sign(det)
            arg = args[-1] + orientation * angle
            args.append(arg)

        args = gs.stack(args, axis=-1)
        polar_tangent_vec = gs.stack([norms, args], axis=-1)

        return polar_tangent_vec

    def _polar_to_cartesian(self, polar_tangent_vec):
        """Compute the cartesian coordinates of a tangent vector from polar ones.

        This function is an auxiliary function used for the computation
        of the f_transform : self.diffeomorphism .

        Parameters
        ----------
        norms : array-like, shape=[..., k_sampling_points]
            Norms of the components.
        args : array-like, shape=[..., k_sampling_points]
            Arguments of the components.

        Returns
        -------
        tangent_vec : array-like, shape=[..., k_sampling_points, ambient_dim]
            Tangent vector.
        """
        tangent_vec_x = gs.cos(polar_tangent_vec[..., :, 1])
        tangent_vec_y = gs.sin(polar_tangent_vec[..., :, 1])
        norms = polar_tangent_vec[..., :, 0]
        unit_tangent_vec = gs.stack((tangent_vec_x, tangent_vec_y), axis=-1)

        return norms[..., :, None] * unit_tangent_vec

    def _define_embedding_space(self):
        r"""Create the metric this metric is in diffeomorphism with.

        This instantiate the metric to use as image space of the
        diffeomorphism.

        -------
        embedding_metric : RiemannianMetric object
            The metric of the embedding space
        """
        embedding_space = DiscreteCurves(
            ambient_manifold=self._space.ambient_manifold,
            k_sampling_points=self._space.k_sampling_points - 1,
            start_at_the_origin=self._space.start_at_the_origin,
            equip=False,
        )
        embedding_space.equip_with_metric(L2CurvesMetric)
        return embedding_space

    def f_transform(self, point):
        r"""Compute the f_transform of a curve.

        Note that the f_transform is defined on the space of curves
        quotiented by translations, which is identified with the space
        of curves with their first sampling point located at 0:

        .. math::
            curve(0) = (0, 0)

        The f_transform is given by the formula:

        .. math::
            Imm(I, R^2) / R^2 \mapsto C^\infty(I, C*)
            c \mapsto 2b |c'|^{1/2} (\frac{c'}{|c'|})^{a/(2b)}

        where the identification :math:`C = R^2` is used and
        the exponentiation is a complex exponentiation, which can make
        the f_transform not well-defined:

        .. math::
            f(c) = 2b r^{1/2}\exp(i\theta * a/(2b)) * \exp(ik\pi * a/b)

        where (r, theta) is the polar representation of c', and for
        any :math:`k \in Z`.

        The implementation uses formula (3) from [KN2018]_ , i.e. choses
        the representative corresponding to k = 0.

        Notes
        -----
        f_transform is a bijection if and only if a/2b=1.

        If a 2b is an integer not equal to 1:
        - then f_transform is well-defined but many-to-one.

        If a 2b is not an integer:
        - then f_transform is multivalued,
        - and f_transform takes finitely many values if and only if a 2b is rational.

        Parameters
        ----------
        point : array-like, shape=[..., k_sampling_points, ambient_dim]
            Discrete curve.

        Returns
        -------
        f : array-like, shape=[..., k_sampling_points - 1, ambient_dim]
            F_transform of the curve..
        """
        k_sampling_points = point.shape[-2]
        velocity = (k_sampling_points - 1) * (point[..., 1:, :] - point[..., :-1, :])
        polar_velocity = self._cartesian_to_polar(velocity)
        speeds = polar_velocity[..., :, 0]
        args = polar_velocity[..., :, 1]

        f_args = args * (self.a / (2 * self.b))
        f_norms = 2 * self.b * gs.sqrt(speeds)
        f_polar = gs.stack([f_norms, f_args], axis=-1)

        return self._polar_to_cartesian(f_polar)

    def diffeomorphism(self, point):
        r"""Diffeomorphism at base point.

        This is the f_transform function,

        Parameters
        ----------
        point : array-like, shape=[..., k_sampling_points, ambient_dim]
            Discrete curve.

        Returns
        -------
        f : array-like, shape=[..., k_sampling_points - 1, ambient_dim]
            F_transform of the curve..

        """
        return self.f_transform(point)

    def f_transform_inverse(self, f_trans, starting_sampling_point):
        r"""Compute the inverse F_transform of a transformed curve.

        This only works if a / (2b) <= 1.
        See [KN2018]_ for details.

        When the f_transform is many-to-one, one antecedent is chosen.

        Notes
        -----
        f_transform is a bijection if and only if a / (2b) = 1.

        If a / (2b) is an integer not equal to 1:
        - then f_transform is well-defined but many-to-one.

        If a / (2b) is not an integer:
        - then f_transform is multivalued,
        - and f_transform takes finitely many values if and only if a 2b is rational.

        Parameters
        ----------
        f_trans : array-like, shape=[..., k_sampling_points - 1, ambient_dim]
            f-transform of a discrete curve.

        starting_sampling_point: array-like, shape=[..., ambient_dim]
            Point of the ambient manifold to use as start of the retrieved curve.

        Returns
        -------
        curve : array-like, shape=[..., k_sampling_points, ambient_dim]
            Discrete curve.
        """
        if self.a / (2 * self.b) > 1:
            raise NotImplementedError(
                "f_transform_inverse is only implemented for a / (2b) <= 1."
            )
        if gs.ndim(f_trans) != gs.ndim(starting_sampling_point):
            starting_sampling_point = gs.to_ndarray(
                starting_sampling_point, to_ndim=f_trans.ndim, axis=-2
            )

        k_sampling_points_minus_one = f_trans.shape[-2]

        f_polar = self._cartesian_to_polar(f_trans)
        f_norms = f_polar[..., :, 0]
        f_args = f_polar[..., :, 1]

        dt = 1 / k_sampling_points_minus_one

        delta_points_x = gs.einsum(
            "...i,...i->...i", dt * f_norms**2, gs.cos(2 * self.b / self.a * f_args)
        )
        delta_points_y = gs.einsum(
            "...i,...i->...i", dt * f_norms**2, gs.sin(2 * self.b / self.a * f_args)
        )

        delta_points = gs.stack((delta_points_x, delta_points_y), axis=-1)

        delta_points = 1 / (4 * self.b**2) * delta_points

        curve = gs.concatenate([starting_sampling_point, delta_points], axis=-2)
        curve = gs.cumsum(curve, -2)

        return gs.squeeze(curve)

    def inverse_diffeomorphism(self, image_point):
        r"""Inverse diffeomorphism at image point.

        This is the curve starting at the origin whose
        F transform is image point.

        Parameters
        ----------
        image_point : array-like, shape=[..., k_sampling_points - 1, ambient_dim]
            F tranform representation of a discrete curve.

        Returns
        -------
        curve : array-like, shape=[..., k_sampling_points, ambient_dim]
            Curve starting at the origin retrieved from its square-root velocity.
        """
        starting_sampling_point = gs.zeros(gs.shape(image_point[..., 0, :]))
        f_transform = image_point
        return self.f_transform_inverse(f_transform, starting_sampling_point)

    def squared_dist(self, point_a, point_b):
        """Compute squared geodesic distance between two curves.

        The two F_transforms are computed with corrected arguments
        before taking the L2 distance between them.
        See [KN2018]_ for details.

        Parameters
        ----------
        point_a : array-like, shape=[..., k_sampling_points, ambient_dim]
            Discrete curve.
        point_b : array-like, shape=[..., k_sampling_points, ambient_dim]
            Discrete curve.

        Returns
        -------
        _ : [...]
            Squared geodesic distance between the curves.
        """
        return self.dist(point_a=point_a, point_b=point_b) ** 2

    def geodesic(self, initial_point, end_point=None, initial_tangent_vec=None):
        """Compute geodesic from initial curve to end curve.

        Geodesic specified by an initial curve and an end curve computed
        as an inverse f_transform of a segment between f_transforms.

        Parameters
        ----------
        initial_point : array-like, shape=[..., k_sampling_points, ambient_dim]
            Discrete curve.
        end_point : array-like, shape=[..., k_sampling_points, ambient_dim]
            Discrete curve.

        Returns
        -------
        curve_on_geodesic : callable
            The time parameterized geodesic curve.
        """
        curve_ndim = 2
        initial_point = gs.to_ndarray(initial_point, to_ndim=curve_ndim)
        end_point = gs.to_ndarray(end_point, to_ndim=curve_ndim)

        def path(times):
            """Generate parametrized function for geodesic.

            Parameters
            ----------
            times : array-like, shape=[n_times,]
                Times in [0, 1] at which to compute points of the geodesic.
            """
            times = gs.to_ndarray(times, to_ndim=1)

            curves_path = []
            for t in times:
                initial_f = self.diffeomorphism(initial_point)
                end_f = self.diffeomorphism(end_point)
                f_t = (1 - t) * initial_f + t * end_f
                curve_t = self.inverse_diffeomorphism(f_t)
                curves_path.append(curve_t)
            return gs.stack(curves_path)

        return path


class _SRVMetric(PullbackDiffeoMetric):
    """Square Root Velocity metric on the space of discrete curves.

    The SRV metric is equivalent to the elastic metric chosen with
    - bending parameter a = 1,
    - stretching parameter b = 1/2.
    It can be obtained as the pullback of the L2 metric by the Square Root
    Velocity Function.

    See [Sea2011]_ for details.

    Parameters
    ----------
    translation_invariant : bool
        Optional, default : True.

    References
    ----------
    .. [Sea2011] A. Srivastava, E. Klassen, S. H. Joshi and I. H. Jermyn,
        "Shape Analysis of Elastic Curves in Euclidean Spaces,"
        in IEEE Transactions on Pattern Analysis and Machine Intelligence,
        vol. 33, no. 7, pp. 1415-1428, July 2011.
    """

    def __init__(
        self,
        space,
    ):
        super().__init__(space=space)

    def _check_ambient_manifold(self, ambient_manifold):
        if not isinstance(ambient_manifold, Euclidean):
            raise AssertionError(
                "This metric is only "
                "implemented for discrete curves embedded "
                "in a Euclidean space."
            )

    def _define_embedding_space(self):
        r"""Define embedding space with metric to pull back.

        Define the embedding space equipped with the metric which is pulled back
        by the Square Root Velocity Function to induce the Square Root Velocity
        Metric on the space of discrete curves.
        This is the L2 metric.

        -------
        embedding_space : Manifold object
            Embedding space.
        """
        embedding_space = DiscreteCurves(
            ambient_manifold=self._space.ambient_manifold,
            k_sampling_points=self._space.k_sampling_points - 1,
            equip=False,
        )
        embedding_space.equip_with_metric(L2CurvesMetric)
        return embedding_space

    def f_transform(self, point, tol=gs.atol):
        r"""Square Root Velocity Transform (SRVT).

        Compute the square root velocity representation of a curve. The
        velocity is computed using the log map.

        In the case of several curves, an index selection procedure allows to
        get rid of the log between the end point of curve[k, :, :] and the starting
        point of curve[k + 1, :, :].

        .. math::
            Q(c) = c'/ |c'|^{1/2}

        Parameters
        ----------
        point : array-like, shape=[..., k_sampling_points, ambient_dim]
            Discrete curve.

        tol : float
            Tolerance value to decide duplicity of two consecutive sample
            points on a given Discrete Curve.

        Returns
        -------
        srv : array-like, shape=[..., k_sampling_points - 1, ambient_dim]
            Square-root velocity representation of a discrete curve.
        """
        ambient_metric = self._space.ambient_manifold.metric
        if gs.any(ambient_metric.norm(point[..., 1:, :] - point[..., :-1, :]) < tol):
            raise AssertionError(
                "The square root velocity framework "
                "is only defined for discrete curves "
                "with distinct consecutive sample points."
            )
        point_ndim = gs.ndim(point)
        point = gs.to_ndarray(point, to_ndim=3)
        n_points, k_sampling_points, n_coords = point.shape
        srv_shape = (n_points, k_sampling_points - 1, n_coords)

        point = gs.reshape(point, (n_points * k_sampling_points, n_coords))
        coef = k_sampling_points - 1
        velocity = coef * ambient_metric.log(
            point=point[1:, :], base_point=point[:-1, :]
        )
        velocity_norm = ambient_metric.norm(velocity, point[:-1, :])
        srv = gs.einsum("...i,...->...i", velocity, 1.0 / gs.sqrt(velocity_norm))

        index = gs.arange(n_points * k_sampling_points - 1)
        mask = ~((index + 1) % k_sampling_points == 0)
        srv = gs.reshape(srv[mask], srv_shape)

        if point_ndim == 2:
            return gs.squeeze(srv)
        return srv

    def diffeomorphism(self, base_point):
        r"""Diffeomorphism at base point.

        This is the Square Root Velocity Function.

        Parameters
        ----------
        base_point : array-like, shape=[..., k_sampling_points, ambient_dim]
            Discrete curve.

        Returns
        -------
        image_point : array-like, shape=[..., k_sampling_points - 1, ambient_dim]
            Square-root velocity representation of a discrete curve.
        """
        return self.f_transform(base_point)

    def f_transform_inverse(self, srv, starting_sampling_point):
        r"""Inverse of the Square Root Velocity Transform (SRVT).

        Retrieve a curve from its square root velocity representation and
        starting point.

        .. math::
            c(t) = c(0) + \int_0^t q(s) |q(s)|ds

        with:
        - c the curve that can be retrieved only up to a translation,
        - q the srv representation of the curve,
        - c(0) the starting point of the curve.


        See [Sea2011]_ Section 2.1 for details.

        Parameters
        ----------
        srv : array-like, shape=[..., k_sampling_points - 1, ambient_dim]
            Square-root velocity representation of a discrete curve.
        starting_sampling_point : array-like, shape=[..., ambient_dim]
            Point of the ambient manifold to use as start of the retrieved curve.

        Returns
        -------
        curve : array-like, shape=[..., k_sampling_points, ambient_dim]
            Curve retrieved from its square-root velocity.
        """
        if gs.ndim(srv) != gs.ndim(starting_sampling_point):
            starting_sampling_point = gs.to_ndarray(
                starting_sampling_point, to_ndim=srv.ndim, axis=-2
            )
        srv_shape = srv.shape
        srv = gs.to_ndarray(srv, to_ndim=3)
        n_curves, k_sampling_points_minus_one, n_coords = srv.shape

        srv_flat = gs.reshape(srv, (n_curves * k_sampling_points_minus_one, n_coords))
        srv_norm = self._space.ambient_manifold.metric.norm(srv_flat)

        dt = 1 / k_sampling_points_minus_one

        delta_points = gs.einsum("...,...i->...i", dt * srv_norm, srv_flat)
        delta_points = gs.reshape(delta_points, srv_shape)

        curve = gs.concatenate((starting_sampling_point, delta_points), -2)

        return gs.cumsum(curve, -2)

    def inverse_diffeomorphism(self, image_point):
        r"""Inverse diffeomorphism at image point.

        This is the curve starting at the origin whose square root velocity
        transform is image point.

        Parameters
        ----------
        image_point : array-like, shape=[..., k_sampling_points - 1, ambient_dim]
            Square-root velocity representation of a discrete curve.

        Returns
        -------
        curve : array-like, shape=[..., k_sampling_points, ambient_dim]
            Curve starting at the origin retrieved from its square-root velocity.
        """
        starting_sampling_point = gs.zeros(gs.shape(image_point[..., 0, :]))
        f_transform = image_point
        return self.f_transform_inverse(f_transform, starting_sampling_point)

    def tangent_diffeomorphism(self, tangent_vec, base_point):
        r"""Differential of the square root velocity transform.

        ..math::
            (h, c) -> dQ_c(h) = |c'|^(-1/2} * (h' - 1/2 * <h',v>v)
            v = c'/|c'|

        Parameters
        ----------
        tangent_vec : array-like, shape=[..., k_sampling_points, ambient_dim]
            Tangent vector to curve, i.e. infinitesimal vector field
            along curve.
        base_point : array-like, shape=[..., k_sampling_points, ambiend_dim]
            Discrete curve.

        Returns
        -------
        d_srv_vec : array-like, shape=[..., k_sampling_points - 1, ambient_dim,]
            Differential of the square root velocity transform at curve
            evaluated at tangent_vec.
        """
        k_sampling_points = base_point.shape[-2]
        d_vec = (k_sampling_points - 1) * (
            tangent_vec[..., 1:, :] - tangent_vec[..., :-1, :]
        )
        velocity_vec = (k_sampling_points - 1) * (
            base_point[..., 1:, :] - base_point[..., :-1, :]
        )
        velocity_norm = self._space.ambient_manifold.metric.norm(velocity_vec)
        unit_velocity_vec = gs.einsum(
            "...ij,...i->...ij", velocity_vec, 1 / velocity_norm
        )

        inner_prod = self.embedding_space.metric.pointwise_inner_products(
            d_vec, unit_velocity_vec, base_point[..., :-1, :]
        )
        d_vec_tangential = gs.einsum("...ij,...i->...ij", unit_velocity_vec, inner_prod)
        d_srv_vec = d_vec - 1 / 2 * d_vec_tangential
        d_srv_vec = gs.einsum(
            "...ij,...i->...ij", d_srv_vec, 1 / velocity_norm ** (1 / 2)
        )

        return d_srv_vec

    def inverse_tangent_diffeomorphism(self, tangent_vec, image_point):
        r"""Inverse of differential of the square root velocity transform.

        .. math::
            (c, k) -> h, where dQ_c(h)=k and h' = |c'| * (k + <k,v> v)

        Parameters
        ----------
        tangent_vec : array-like, shape=[..., k_sampling_points - 1, ambient_dim]
            Tangent vector to srv.
        image_point : array-like, shape=[..., k_sampling_points, ambient_dim]
            Square root velocity representation of a discrete curve.

        Returns
        -------
        vec : array-like, shape=[..., ambient_dim]
            Inverse of the differential of the square root velocity transform at
            curve evaluated at tangent_vec.
        """
        point = self.inverse_diffeomorphism(image_point)
        point = gs.to_ndarray(point, to_ndim=3)
        n_points, k_sampling_points, ambient_dim = point.shape

        k_sampling_points = point.shape[-2]
        velocity_vec = (k_sampling_points - 1) * (
            point[..., 1:, :] - point[..., :-1, :]
        )
        velocity_norm = self._space.ambient_manifold.metric.norm(velocity_vec)
        unit_velocity_vec = gs.einsum(
            "...ij,...i->...ij", velocity_vec, 1 / velocity_norm
        )
        inner_prod = self.embedding_space.metric.pointwise_inner_products(
            tangent_vec, unit_velocity_vec, point[..., :-1, :]
        )
        tangent_vec_tangential = gs.einsum(
            "...ij,...i->...ij", unit_velocity_vec, inner_prod
        )
        d_vec = tangent_vec + tangent_vec_tangential
        d_vec = gs.einsum("...ij,...i->...ij", d_vec, velocity_norm ** (1 / 2))
        increment = d_vec / (k_sampling_points - 1)
        initial_value = gs.zeros((n_points, 1, ambient_dim))

        n_increments, _, _ = increment.shape
        if n_points != n_increments:
            if n_points == 1:
                initial_value = gs.tile(initial_value, (n_increments, 1, 1))
            elif n_increments == 1:
                increment = gs.tile(increment, (n_points, 1, 1))
            else:
                raise ValueError("Number of curves and of increments are incompatible.")

        vec = gs.concatenate((initial_value, increment), -2)

        vec = gs.cumsum(vec, -2)

        return gs.squeeze(vec)

    @staticmethod
    def space_derivative(curve):
        """Compute space derivative of curve using centered differences.

        Parameters
        ----------
        curve : array-like, shape=[..., k_sampling_points, ambient_dim]
            Discrete curve.

        Returns
        -------
        space_deriv : array-like, shape=[...,k_sampling_points, ambient_dim]
        """
        n_points = curve.shape[-2]
        if n_points < 2:
            raise ValueError("The curve needs to have at least 2 points.")

        vec_1 = gs.array([-1.0] + [0.0] * (n_points - 2) + [1.0])
        vec_2 = gs.array([1.0 / 2] * (n_points - 2) + [1.0])
        vec_3 = gs.array([1.0] + [1.0 / 2] * (n_points - 2))

        mat_1 = from_vector_to_diagonal_matrix(vec_1, 0)
        mat_2 = from_vector_to_diagonal_matrix(vec_2, -1)
        mat_3 = from_vector_to_diagonal_matrix(vec_3, 1)
        mat_space_deriv = mat_1 - mat_2 + mat_3

        return n_points * gs.matmul(mat_space_deriv, curve)


class _SRVMetricUnitLenght(PullbackDiffeoMetric):
    """Square Root Velocity metric on the space of discrete curves.

    The SRV metric is equivalent to the elastic metric chosen with
    - bending parameter a = 1,
    - stretching parameter b = 1/2.
    It can be obtained as the pullback of the L2 metric by the Square Root
    Velocity Function.

    See [Sea2011]_ for details.

    Parameters
    ----------
    translation_invariant : bool
        Optional, default : True.

    References
    ----------
    .. [Sea2011] A. Srivastava, E. Klassen, S. H. Joshi and I. H. Jermyn,
        "Shape Analysis of Elastic Curves in Euclidean Spaces,"
        in IEEE Transactions on Pattern Analysis and Machine Intelligence,
        vol. 33, no. 7, pp. 1415-1428, July 2011.
    """

    def __init__(
        self,
        space,
    ):
        super().__init__(space=space)

    def _check_ambient_manifold(self, ambient_manifold):
        if not isinstance(ambient_manifold, Euclidean):
            raise AssertionError(
                "This metric is only "
                "implemented for discrete curves embedded "
                "in a Euclidean space."
            )

    def _define_embedding_space(self):
        r"""Define embedding space with metric to pull back.

        Define the embedding space equipped with the metric which is pulled back
        by the Square Root Velocity Function to induce the Square Root Velocity
        Metric on the space of discrete curves.
        This is the L2 metric.

        -------
        embedding_space : Manifold object
            Embedding space.
        """
        embedding_space = DiscreteCurves(
            ambient_manifold=self._space.ambient_manifold,
            k_sampling_points=self._space.k_sampling_points - 1,
            start_at_the_origin=self._space.start_at_the_origin,
            equip=False,
        )
        embedding_space.equip_with_metric(L2CurvesMetric)
        return embedding_space

    def f_transform(self, point, tol=gs.atol):
        r"""Square Root Velocity Transform (SRVT).

        Compute the square root velocity representation of a curve. The
        velocity is computed using the log map.

        In the case of several curves, an index selection procedure allows to
        get rid of the log between the end point of curve[k, :, :] and the starting
        point of curve[k + 1, :, :].

        .. math::
            Q(c) = c'/ |c'|^{1/2}

        Parameters
        ----------
        point : array-like, shape=[..., k_sampling_points, ambient_dim]
            Discrete curve.

        tol : float
            Tolerance value to decide duplicity of two consecutive sample
            points on a given Discrete Curve.

        Returns
        -------
        srv : array-like, shape=[..., k_sampling_points - 1, ambient_dim]
            Square-root velocity representation of a discrete curve.
        """
        ambient_metric = self._space.ambient_manifold.metric
        if gs.any(ambient_metric.norm(point[..., 1:, :] - point[..., :-1, :]) < tol):
            raise AssertionError(
                "The square root velocity framework "
                "is only defined for discrete curves "
                "with distinct consecutive sample points."
            )
        point_ndim = gs.ndim(point)
        point = gs.to_ndarray(point, to_ndim=3)
        n_points, k_sampling_points, n_coords = point.shape
        srv_shape = (n_points, k_sampling_points - 1, n_coords)

<<<<<<< HEAD
        point = gs.reshape(point, (n_points * k_sampling_points, n_coords))
        coef = k_sampling_points - 1
        velocity = coef * ambient_metric.log(
            point=point[1:, :], base_point=point[:-1, :]
        )
        velocity_norm = ambient_metric.norm(velocity, point[:-1, :])
        srv = gs.einsum("...i,...->...i", velocity, 1.0 / gs.sqrt(velocity_norm))
=======
    def _iterative_horizontal_projection(
        self, initial_point, end_point, threshold=1e-3
    ):
        """Compute horizontal geodesic between two curves.
>>>>>>> 334034f9

        index = gs.arange(n_points * k_sampling_points - 1)
        mask = ~((index + 1) % k_sampling_points == 0)
        srv = gs.reshape(srv[mask], srv_shape)

        if point_ndim == 2:
            return gs.squeeze(srv)
        return srv

    def diffeomorphism(self, base_point):
        r"""Diffeomorphism at base point.

        This is the Square Root Velocity Function.

        Parameters
        ----------
        base_point : array-like, shape=[..., k_sampling_points, ambient_dim]
            Discrete curve.

        Returns
        -------
        image_point : array-like, shape=[..., k_sampling_points - 1, ambient_dim]
            Square-root velocity representation of a discrete curve.
        """
        return self.f_transform(base_point)

    def f_transform_inverse(self, srv, starting_sampling_point):
        r"""Inverse of the Square Root Velocity Transform (SRVT).

        Retrieve a curve from its square root velocity representation and
        starting point.

        .. math::
            c(t) = c(0) + \int_0^t q(s) |q(s)|ds

        with:
        - c the curve that can be retrieved only up to a translation,
        - q the srv representation of the curve,
        - c(0) the starting point of the curve.


        See [Sea2011]_ Section 2.1 for details.

        Parameters
        ----------
        srv : array-like, shape=[..., k_sampling_points - 1, ambient_dim]
            Square-root velocity representation of a discrete curve.
        starting_sampling_point : array-like, shape=[..., ambient_dim]
            Point of the ambient manifold to use as start of the retrieved curve.

        Returns
        -------
        curve : array-like, shape=[..., k_sampling_points, ambient_dim]
            Curve retrieved from its square-root velocity.
        """
        if gs.ndim(srv) != gs.ndim(starting_sampling_point):
            starting_sampling_point = gs.to_ndarray(
                starting_sampling_point, to_ndim=srv.ndim, axis=-2
            )
        srv_shape = srv.shape
        srv = gs.to_ndarray(srv, to_ndim=3)
        n_curves, k_sampling_points_minus_one, n_coords = srv.shape

        srv_flat = gs.reshape(srv, (n_curves * k_sampling_points_minus_one, n_coords))
        srv_norm = self._space.ambient_manifold.metric.norm(srv_flat)

        dt = 1 / k_sampling_points_minus_one

        delta_points = gs.einsum("...,...i->...i", dt * srv_norm, srv_flat)
        delta_points = gs.reshape(delta_points, srv_shape)

        curve = gs.concatenate((starting_sampling_point, delta_points), -2)

        return gs.cumsum(curve, -2)

    def inverse_diffeomorphism(self, image_point):
        r"""Inverse diffeomorphism at image point.

        This is the curve starting at the origin whose square root velocity
        transform is image point.

        Parameters
        ----------
        image_point : array-like, shape=[..., k_sampling_points - 1, ambient_dim]
            Square-root velocity representation of a discrete curve.

        Returns
        -------
        curve : array-like, shape=[..., k_sampling_points, ambient_dim]
            Curve starting at the origin retrieved from its square-root velocity.
        """
        starting_sampling_point = gs.zeros(gs.shape(image_point[..., 0, :]))
        f_transform = image_point
        return self.f_transform_inverse(f_transform, starting_sampling_point)

    def tangent_diffeomorphism(self, tangent_vec, base_point):
        r"""Differential of the square root velocity transform.

        ..math::
            (h, c) -> dQ_c(h) = |c'|^(-1/2} * (h' - 1/2 * <h',v>v)
            v = c'/|c'|

        Parameters
        ----------
        tangent_vec : array-like, shape=[..., k_sampling_points, ambient_dim]
            Tangent vector to curve, i.e. infinitesimal vector field
            along curve.
        base_point : array-like, shape=[..., k_sampling_points, ambiend_dim]
            Discrete curve.

        Returns
        -------
        d_srv_vec : array-like, shape=[..., k_sampling_points - 1, ambient_dim,]
            Differential of the square root velocity transform at curve
            evaluated at tangent_vec.
        """
        k_sampling_points = base_point.shape[-2]
        d_vec = (k_sampling_points - 1) * (
            tangent_vec[..., 1:, :] - tangent_vec[..., :-1, :]
        )
        velocity_vec = (k_sampling_points - 1) * (
            base_point[..., 1:, :] - base_point[..., :-1, :]
        )
        velocity_norm = self._space.ambient_manifold.metric.norm(velocity_vec)
        unit_velocity_vec = gs.einsum(
            "...ij,...i->...ij", velocity_vec, 1 / velocity_norm
        )

        inner_prod = self.embedding_space.metric.pointwise_inner_products(
            d_vec, unit_velocity_vec, base_point[..., :-1, :]
        )
        d_vec_tangential = gs.einsum("...ij,...i->...ij", unit_velocity_vec, inner_prod)
        d_srv_vec = d_vec - 1 / 2 * d_vec_tangential
        d_srv_vec = gs.einsum(
            "...ij,...i->...ij", d_srv_vec, 1 / velocity_norm ** (1 / 2)
        )

        return d_srv_vec

    def inverse_tangent_diffeomorphism(self, tangent_vec, image_point):
        r"""Inverse of differential of the square root velocity transform.

        .. math::
            (c, k) -> h, where dQ_c(h)=k and h' = |c'| * (k + <k,v> v)

        Parameters
        ----------
        tangent_vec : array-like, shape=[..., k_sampling_points - 1, ambient_dim]
            Tangent vector to srv.
        image_point : array-like, shape=[..., k_sampling_points, ambient_dim]
            Square root velocity representation of a discrete curve.

        Returns
        -------
        vec : array-like, shape=[..., ambient_dim]
            Inverse of the differential of the square root velocity transform at
            curve evaluated at tangent_vec.
        """
        point = self.inverse_diffeomorphism(image_point)
        point = gs.to_ndarray(point, to_ndim=3)
        n_points, k_sampling_points, ambient_dim = point.shape

        k_sampling_points = point.shape[-2]
        velocity_vec = (k_sampling_points - 1) * (
            point[..., 1:, :] - point[..., :-1, :]
        )
        velocity_norm = self._space.ambient_manifold.metric.norm(velocity_vec)
        unit_velocity_vec = gs.einsum(
            "...ij,...i->...ij", velocity_vec, 1 / velocity_norm
        )
        inner_prod = self.embedding_space.metric.pointwise_inner_products(
            tangent_vec, unit_velocity_vec, point[..., :-1, :]
        )
        tangent_vec_tangential = gs.einsum(
            "...ij,...i->...ij", unit_velocity_vec, inner_prod
        )
        d_vec = tangent_vec + tangent_vec_tangential
        d_vec = gs.einsum("...ij,...i->...ij", d_vec, velocity_norm ** (1 / 2))
        increment = d_vec / (k_sampling_points - 1)
        initial_value = gs.zeros((n_points, 1, ambient_dim))

        n_increments, _, _ = increment.shape
        if n_points != n_increments:
            if n_points == 1:
                initial_value = gs.tile(initial_value, (n_increments, 1, 1))
            elif n_increments == 1:
                increment = gs.tile(increment, (n_points, 1, 1))
            else:
                raise ValueError("Number of curves and of increments are incompatible.")

        vec = gs.concatenate((initial_value, increment), -2)

        vec = gs.cumsum(vec, -2)

        return gs.squeeze(vec)

    @staticmethod
    def space_derivative(curve):
        """Compute space derivative of curve using centered differences.

        Parameters
        ----------
        curve : array-like, shape=[..., k_sampling_points, ambient_dim]
            Discrete curve.

        Returns
        -------
        space_deriv : array-like, shape=[...,k_sampling_points, ambient_dim]
        """
        n_points = curve.shape[-2]
        if n_points < 2:
            raise ValueError("The curve needs to have at least 2 points.")

        vec_1 = gs.array([-1.0] + [0.0] * (n_points - 2) + [1.0])
        vec_2 = gs.array([1.0 / 2] * (n_points - 2) + [1.0])
        vec_3 = gs.array([1.0] + [1.0 / 2] * (n_points - 2))

        mat_1 = from_vector_to_diagonal_matrix(vec_1, 0)
        mat_2 = from_vector_to_diagonal_matrix(vec_2, -1)
        mat_3 = from_vector_to_diagonal_matrix(vec_3, 1)
        mat_space_deriv = mat_1 - mat_2 + mat_3

        return n_points * gs.matmul(mat_space_deriv, curve)


class SRVMetric(PullbackDiffeoMetric):
    """Square Root Velocity metric on the space of discrete curves.

    The SRV metric is equivalent to the elastic metric chosen with
    - bending parameter a = 1,
    - stretching parameter b = 1/2.
    It can be obtained as the pullback of the L2 metric by the Square Root
    Velocity Function.

    See [Sea2011]_ for details.

    Parameters
    ----------
    translation_invariant : bool
        Optional, default : True.

    References
    ----------
    .. [Sea2011] A. Srivastava, E. Klassen, S. H. Joshi and I. H. Jermyn,
        "Shape Analysis of Elastic Curves in Euclidean Spaces,"
        in IEEE Transactions on Pattern Analysis and Machine Intelligence,
        vol. 33, no. 7, pp. 1415-1428, July 2011.
    """

    def __init__(
        self,
        space,
    ):
        super().__init__(space=space)

    def _check_ambient_manifold(self, ambient_manifold):
        if not isinstance(ambient_manifold, Euclidean):
            raise AssertionError(
                "This metric is only "
                "implemented for discrete curves embedded "
                "in a Euclidean space."
            )

    def _define_embedding_space(self):
        r"""Define embedding space with metric to pull back.
        """
        space = self._space
        discrete_curves = DiscreteCurves(
            space.ambient_manifold, space.k_sampling_points, equip=False)
        discrete_curves.equip_with_metric(_SRVMetric)
        
        factors = [space.ambient_manifold, discrete_curves]
        embedding_space = ProductManifold(
            factors = factors, default_point_type="auto")
        return embedding_space

    def diffeomorphism(self, curves):
        r"""
        """
        curve_ndim = gs.ndim(curves)
        curves = gs.to_ndarray(curves, to_ndim=3)
        n_curves, k_sampling_points, dim = curves.shape

        
        starting_point = curves[:,0,:]
        starting_points = copy.deepcopy(curves[:,0,:])
        starting_points = starting_points[:,None,:].repeat(k_sampling_points,axis=1)
        curves_start_origin = curves - starting_points
        
        """
        result = gs.zeros(2,dtype=object)

        if curve_ndim == 2:
            result[0] = gs.squeeze(starting_point)
            result[1] = gs.squeeze(curves_start_origin)
            print(result)
            return result

        result[0] = starting_point
        result[1] = curves_start_origin
        return [starting_point,curves_start_origin]
        """

        result = gs.zeros((n_curves,k_sampling_points+1,dim),dtype=float)
        
        if curve_ndim == 2:
            result[:,0,:] = starting_point
            result[:,1:,:] = curves_start_origin
            result = gs.squeeze(result)
            result = result.flatten()
            return result

        result[:,0,:] = starting_point
        result[:,1:,:] = curves_start_origin
        result = gs.reshape(result, (n_curves, (k_sampling_points+1)*dim) )
        return result

    def inverse_diffeomorphism(self, image_point):
        r"""Inverse diffeomorphism at image point.
        """
        
        dim = self._space.ambient_manifold.dim
        k_sampling_points = self._space.k_sampling_points
        
        curve_ndim = gs.ndim(image_point)
        image_points = gs.to_ndarray(image_point, to_ndim=2)
        n_curves, _ = image_points.shape
        starting_points = image_points[:,:dim]
        curves_start_origin_flatten = image_points[:,dim:]
        curves_start_origin = curves_start_origin_flatten.reshape((n_curves,k_sampling_points,dim))
        
        
        starting_points = starting_points[:,None,:].repeat(k_sampling_points,axis=1)

        curves = curves_start_origin + starting_points

        if curve_ndim == 1:
            return gs.squeeze(curves)
        
        return curves

    def tangent_diffeomorphism(self, tangent_vec, point):
        r"""
        """
        return self.diffeomorphism(tangent_vec)

    def inverse_tangent_diffeomorphism(self, tangent_vec, image_point):
        r"""
        """
        return self.inverse_diffeomorphism(tangent_vec)


class SRVTranslationBundle(FiberBundle):
    
    def __init__(self, total_space):
        super().__init__(total_space=total_space, group_action="Translation")
        self._srvmetric = _SRVMetric(space=total_space)
    
    def riemannian_submersion(self, point):
        point_ndim = gs.ndim(point)
        point = gs.to_ndarray(point, to_ndim=3)
        n_points, k_sampling_points, dim = point.shape

        
        starting_point = point[:,0,:]
        starting_points = copy.deepcopy(point[:,0,:])
        starting_points = starting_points[:,None,:].repeat(k_sampling_points,axis=1)
        result = point - starting_points

        if point_ndim == 2:
            return gs.squeeze(result)
        return result
    
    def horizontal_projection(self, tangent_vec, base_point):
        return self.riemannian_submersion(tangent_vec)
    
    def align (self, base_point, point):
        point_ndim = gs.ndim(point)
        base_point_ndim = gs.ndim(base_point)
        
        if base_point_ndim != point_ndim : 
            raise AssertionError(
                "Point and Base_Point should have the same dimension.")
        
        point = gs.to_ndarray(point, to_ndim=3)
        base_point = gs.to_ndarray(base_point, to_ndim=3)
        n_points, k_sampling_points, dim = point.shape

        
        starting_point = point[:,0,:]
        starting_base_point = base_point[:,0,:]
        translation = starting_base_point - starting_point
        translations = copy.deepcopy(point[:,0,:])
        translations = translations[:,None,:].repeat(k_sampling_points,axis=1)
        result = point + translation

        if point_ndim == 2:
            return gs.squeeze(result)
        return result


class SRVTranslationMetric(QuotientMetric):
    
    def geodesic(self, initial_point, end_point=None, initial_tangent_vec=None, **kwargs):
        return self._srvmetric.geodesic(initial_point, end_point, initial_tangent_vec, **kwargs)
    
    def dist(self, point_a, point_b, **kwargs):
        return self._srvmetric.dist(point_a, point_b, **kwargs)


class SRVReparametrizationTranslationBundle(FiberBundle):
    """Principal bundle of shapes of curves induced by the SRV metric.

    The space of parameterized curves is the total space of a principal
    bundle where the group action is given by reparameterization and the
    base space is the shape space of curves modulo reparametrization, i.e.
    unparametrized curves. In the discrete case, reparametrization corresponds
    to resampling.

    Each tangent vector to the space of parameterized curves can be
    split into a vertical part (tangent to the fibers of the principal
    bundle) and a horizontal part (orthogonal to the vertical part with
    respect to the SRV metric). Horizontal geodesics in the total space
    can be computed using an algorithm that iteratively finds the best
    correspondence between two fibers of the principal bundle, see Reference
    below.

    Parameters
    ----------
    ambient_manifold : Manifold
        Manifold in which curves take values.
    k_sampling_points : int
        Number of sampling points for the discrete curves.

    References
    ----------
    .. [LAB2017] A. Le Brigant,
        "A discrete framework to find the optimal matching between manifold-
        valued curves," in Journal of Mathematical Imaging and Vision, 61,
        pp. 40-70, 2019.
    """

    def __init__(self, total_space):
        super().__init__(total_space=total_space)
        self.l2_curves_metric = L2CurvesMetric(total_space)

    def vertical_projection(self, tangent_vec, point, return_norm=False):
        """Compute vertical part of tangent vector at base point.

        Parameters
        ----------
        tangent_vec : array-like,
            shape=[..., k_sampling_points, ambient_dim]
            Tangent vector to decompose into horizontal and vertical parts.
        point : array-like,
            shape=[..., k_sampling_points, ambient_dim]
            Discrete curve, base point of tangent_vec in the manifold of curves.
        return_norm : boolean,
            If True, the method returns the pointwise norm of the vertical
            part of tangent_vec.
            Optional, default is False.

        Returns
        -------
        tangent_vec_ver : array-like,
            shape=[..., k_sampling_points, ambient_dim]
            Vertical part of tangent_vec.
        vertical_norm: array-like, shape=[..., n_points]
            Pointwise norm of the vertical part of tangent_vec.
            Only returned when return_norm is True.
        """
        if tangent_vec.ndim > point.ndim:
            point = gs.broadcast_to(point, tangent_vec.shape)

        ambient_dim = point.shape[-1]
        a_param = 1
        b_param = 1 / 2
        quotient = a_param / b_param

        position = point[..., 1:-1, :]
        d_pos = (point[..., 2:, :] - point[..., :-2, :]) / 2
        d_vec = (tangent_vec[..., 2:, :] - tangent_vec[..., :-2, :]) / 2
        d2_pos = point[..., 2:, :] - 2 * point[..., 1:-1, :] + point[..., :-2, :]
        d2_vec = (
            tangent_vec[..., 2:, :]
            - 2 * tangent_vec[..., 1:-1, :]
            + tangent_vec[..., :-2, :]
        )

        vec_a = self.l2_curves_metric.pointwise_norms(
            d_pos, position
        ) ** 2 - 1 / 2 * self.l2_curves_metric.pointwise_inner_products(
            d2_pos, d_pos, position
        )
        vec_b = -2 * self.l2_curves_metric.pointwise_norms(
            d_pos, position
        ) ** 2 - quotient**2 * (
            self.l2_curves_metric.pointwise_norms(d2_pos, position) ** 2
            - self.l2_curves_metric.pointwise_inner_products(d2_pos, d_pos, position)
            ** 2
            / self.l2_curves_metric.pointwise_norms(d_pos, position) ** 2
        )
        vec_c = self.l2_curves_metric.pointwise_norms(
            d_pos, position
        ) ** 2 + 1 / 2 * self.l2_curves_metric.pointwise_inner_products(
            d2_pos, d_pos, position
        )
        vec_d = self.l2_curves_metric.pointwise_norms(d_pos, position) * (
            self.l2_curves_metric.pointwise_inner_products(d2_vec, d_pos, position)
            - (quotient**2 - 1)
            * self.l2_curves_metric.pointwise_inner_products(d_vec, d2_pos, position)
            + (quotient**2 - 2)
            * self.l2_curves_metric.pointwise_inner_products(d2_pos, d_pos, position)
            * self.l2_curves_metric.pointwise_inner_products(d_vec, d_pos, position)
            / self.l2_curves_metric.pointwise_norms(d_pos, position) ** 2
        )

        linear_system = (
            from_vector_to_diagonal_matrix(vec_a[..., :-1], 1)
            + from_vector_to_diagonal_matrix(vec_b, 0)
            + from_vector_to_diagonal_matrix(vec_c[..., 1:], -1)
        )
        vertical_norm = gs.to_ndarray(gs.linalg.solve(linear_system, vec_d), to_ndim=2)
        n_points = vertical_norm.shape[0]
        vertical_norm = gs.squeeze(
            gs.hstack((gs.zeros((n_points, 1)), vertical_norm, gs.zeros((n_points, 1))))
        )

        unit_speed = gs.einsum(
            "...ij,...i->...ij",
            d_pos,
            1 / self.l2_curves_metric.pointwise_norms(d_pos, position),
        )
        tangent_vec_ver = gs.einsum(
            "...ij,...i->...ij", unit_speed, vertical_norm[..., 1:-1]
        )
        tangent_vec_ver = gs.concatenate(
            (
                gs.zeros((n_points, 1, ambient_dim)),
                gs.to_ndarray(tangent_vec_ver, to_ndim=3),
                gs.zeros((n_points, 1, ambient_dim)),
            ),
            axis=1,
        )
        tangent_vec_ver = gs.squeeze(tangent_vec_ver)
        if return_norm:
            return tangent_vec_ver, vertical_norm

        return tangent_vec_ver

    def horizontal_projection(self, tangent_vec, point):
        """Compute horizontal part of tangent vector at base point.

        Parameters
        ----------
        tangent_vec : array-like,
            shape=[..., k_sampling_points, ambient_dim]
            Tangent vector to decompose into horizontal and vertical parts.
        point : array-like,
            shape=[..., k_sampling_points, ambient_dim]
            Discrete curve, base point of tangent_vec in the manifold of curves.

        Returns
        -------
        tangent_vec_hor : array-like,
            shape=[..., k_sampling_points, ambient_dim]
            Horizontal part of tangent_vec.
        """
        tangent_vec_ver = self.vertical_projection(tangent_vec, point)
        return tangent_vec - tangent_vec_ver

    def _iterative_horizontal_projection(
            self, initial_point, end_point, threshold=1e-3):
        """Compute horizontal geodesic between two curves.

        The horizontal geodesic is computed by an interative procedure where
        the initial curve stays fixed and the sampling points are moved on the
        end curve to obtain its optimal parametrization with respect to the
        initial curve. This optimal matching algorithm sets current_end_curve
        to be the end curve and iterates three steps:
        1) compute the geodesic between the initial curve and current_end_curve
        2) compute the path of reparametrizations that transforms this geodesic
        into a horizontal path of curves
        3) invert this path of reparametrizations to find the horizontal path
        and update current_end_curve to be its end point.
        The algorithm stops when the new current_end_curve is sufficiently
        close to the former current_end_curve.

        Parameters
        ----------
        initial_point : array-like, shape=[k_sampling_points, ambient_dim]
            Initial discrete curve.
        end_point : array-like, shape=[k_sampling_points, ambient_dim]
            End discrete curve.
        threshold: float
            When the difference between the new end curve and the current end
            curve becomes lower than this threshold, the algorithm stops.
            Optional, default: 1e-3.

        Returns
        -------
        horizontal_path : callable
            Time parametrized horizontal geodesic.
        """
        initial_curve, end_curve = initial_point, end_point
        k_sampling_points = initial_curve.shape[0]
        t_space = gs.linspace(0.0, 1.0, k_sampling_points)
        spline_end_curve = CubicSpline(t_space, end_curve, axis=0)

        def construct_reparametrization(vertical_norm, space_deriv_norm):
            r"""Construct path of reparametrizations.

            Construct path of reparametrizations phi(t, u) that transforms
            a path of curves c(t, u) into a horizontal path of curves, i.e.
            :math:`d/dt c(t, phi(t, u))` is a horizontal vector.

            Parameters
            ----------
            vertical_norm: array-like, shape=[n_times, k_sampling_points]
                Pointwise norm of the vertical part of the time derivative of
                the path of curves.
            space_deriv_norm: array-like, shape=[n_times, k_sampling_points]
                Pointwise norm of the space derivative of the path of curves.

            Returns
            -------
            repar: array-like, shape=[n_times, k_sampling_points]
                Path of parametrizations, such that the path of curves
                composed with the path of parametrizations is a horizontal
                path.
            """
            n_times = gs.shape(vertical_norm)[0] + 1
            repar = gs.to_ndarray(gs.linspace(0.0, 1.0, k_sampling_points), 2)
            for i in range(n_times - 1):
                repar_i = [gs.array(0.0)]
                n_times = gs.cast(gs.array(n_times), vertical_norm.dtype)
                for j in range(1, k_sampling_points - 1):
                    d_repar_plus = repar[-1, j + 1] - repar[-1, j]
                    d_repar_minus = repar[-1, j] - repar[-1, j - 1]
                    if vertical_norm[i, j] > 0:
                        repar_space_deriv = k_sampling_points * d_repar_plus
                    else:
                        repar_space_deriv = k_sampling_points * d_repar_minus
                    repar_time_deriv = (
                        repar_space_deriv * vertical_norm[i, j] / space_deriv_norm[i, j]
                    )
                    repar_i.append(repar[-1, j] + repar_time_deriv / n_times)
                repar_i.append(gs.array(1.0))
                repar_i = gs.to_ndarray(gs.stack(repar_i), to_ndim=2)
                repar = gs.concatenate((repar, repar_i), axis=0)

                test_repar = gs.sum(repar[-1, 2:] - repar[-1, 1:-1] < 0)
                if gs.any(test_repar):
                    print(
                        "Warning: phi(t) is non increasing for at least "
                        "one time t. Solution may be inaccurate."
                    )

            return repar

        def invert_reparametrization(repar, path_of_curves, repar_inverse_end, counter):
            r"""Invert path of reparametrizations.

            Given a path of curves c(t, u) and a path of reparametrizations
            phi(t, u), compute:
            :math:`c(t, phi_inv(t, u))` where `phi_inv(t, .) = phi(t, .)^{-1}`
            The computation for the last time t=1 is done differently, using
            the spline function associated to the end curve and the composition
            of the inverse reparametrizations contained in rep_inverse_end:
            :math:`spline_end_curve ° phi_inv(1, .) ° ... ° phi_inv(0, .)`.

            Parameters
            ----------
            repar: array-like, shape=[n_times, k_sampling_points]
                Path of reparametrizations.
            path_of_curves: array-like,
                shape=[n_times, k_sampling_points, ambient_dim]
                Path of curves.
            repar_inverse_end: list
                List of the inverses of the reparametrizations applied to
                the end curve during the optimal matching algorithm.
            counter: int
                Counter associated to the steps of the optimal matching
                algorithm.

            Returns
            -------
            reparametrized_path: array-like,
                shape=[n_times, k_sampling_points, ambient_dim]
                Path of curves composed with the inverse of the path of
                reparametrizations.
            """
            n_times = repar.shape[0]
            initial_curve = path_of_curves[0]
            reparametrized_path = [initial_curve]
            for i in range(1, n_times - 1):
                spline = CubicSpline(t_space, path_of_curves[i], axis=0)
                repar_inverse = CubicSpline(repar[i], t_space)
                curve_repar = gs.from_numpy(spline(repar_inverse(t_space)))
                curve_repar = gs.cast(curve_repar, repar.dtype)
                reparametrized_path.append(curve_repar)

            repar_inverse_end.append(CubicSpline(repar[-1, :], t_space))
            arg = t_space
            for i in range(counter + 1):
                arg = repar_inverse_end[-1 - i](arg)
            end_curve_repar = gs.from_numpy(spline_end_curve(arg))
            end_curve_repar = gs.cast(end_curve_repar, repar.dtype)
            reparametrized_path.append(end_curve_repar)
            return gs.stack(reparametrized_path)

        def horizontal_path(t):
            """Generate parametrized function for horizontal geodesic.

            Parameters
            ----------
            t: array-like, shape=[n_times,]
                Times at which to compute points of the horizontal geodesic.
            """
            n_times = len(t)
            current_end_curve = gs.copy(end_curve)
            repar_inverse_end = []
            gap = 1.0
            counter = 0

            while gap > threshold:
                srv_geod_fun = self.total_space.metric.geodesic(
                    initial_point=initial_curve, end_point=current_end_curve
                )
                geod = srv_geod_fun(t)

                time_deriv = n_times * (geod[1:] - geod[:-1])
                _, vertical_norm = self.vertical_projection(
                    time_deriv, geod[:-1], return_norm=True
                )

                space_deriv = _SRVMetric.space_derivative(geod)
                space_deriv_norm = self.total_space.ambient_manifold.metric.norm(
                    space_deriv
                )

                repar = construct_reparametrization(vertical_norm, space_deriv_norm)

                horizontal_path = invert_reparametrization(
                    repar, geod, repar_inverse_end, counter
                )

                new_end_curve = horizontal_path[-1]
                gap = (
                    gs.sum(
                        gs.linalg.norm(new_end_curve - current_end_curve, axis=-1) ** 2
                    )
                ) ** (1 / 2)
                current_end_curve = gs.copy(new_end_curve)

                counter += 1
            return horizontal_path

        return horizontal_path

    def _dynamic_programming_single(
        self, initial_curve, end_curve, n_discretization=100, max_slope=6
    ):
        r"""Compute the dynamic programming algorithm.

        Find the reparametrization gamma of end_curve that minimizes the distance
        between initial_curve and end_curve reparametrized by gamma, and output
        the corresponding distance, using a dynamic programming algorithm.

        The objective can be expressed in terms of square root velocity (SRV)
        representations: it is equivalent to finding the gamma that maximizes
        the L2 scalar product between initial_srv and end_srv@gamma where initial_srv
        is the SRV representation of the initial curve and end_srv@gamma is the SRV
        representation of the end curve reparametrized by gamma, i.e
        .. math::
        end_srv@\gamma(t) = end_srv(\gamma(t))\cdot|\gamma(t)|^\frac{1}{2}

        The dynamic programming algorithm assumes that for every subinterval
        :math: '\left[\frac{i}{n},\frac{i+1}{n}\right]' of :math: '\left[0,1\right]',
        gamma is linear.

        Inputs
        ----------
        intial_curve : array-like, shape=[k_sampling_points, ambient_dim]
            Initial discrete curve.
        end_curve : array-like, shape=[k_sampling_points, ambient_dim]
            End discrete curve.
        n_discretization : int
            Number of subintervals in which the reparametrization is linear.
            Optinal, default: 100.
        max_slope : int
            Maximum slope allowed for a reparametrization.
            Optional, default: 6.


        Outputs
        -------
        geodesic: callable
            Time parametrized geodesic.
        dist : float
            Quotient distance between intial_curve and end_curve.

        References
        ----------
        [WAJ2007] M. Washington, S. Anuj & H. Joshi,
        "On Shape of Plane Elastic Curves", in International Journal of Computer
        Vision. 73(3):307-324, 2007.

        """

        def srv_function_resampled(point, tol=gs.atol):
            """Compute SRV function of a discrete curve and resample it.

            Inputs
            ----------
            point : array , shape=[k_sampling_points, ambient_dim]
                Discrete curve.

            Outputs
            -------
            srv : array , shape=[n_discretization, ambient_dim]
                SRV function of the curve at the right size.
            """
            ambient_metric = self.total_space.ambient_manifold.metric
            if gs.any(
                ambient_metric.norm(point[..., 1:, :] - point[..., :-1, :]) < tol
            ):
                raise AssertionError(
                    "The square root velocity framework "
                    "is only defined for discrete curves "
                    "with distinct consecutive sample points."
                )
            k_sampling_point = point.shape[-2] - 1
            velocity = k_sampling_point * (point[1:, :] - point[:-1, :])
            square_root_velocity = gs.sqrt(gs.sum(gs.abs(velocity), axis=-1))
            _srv = gs.array([i / j for (i, j) in zip(velocity, square_root_velocity)])
            srv = gs.array(
                [
                    _srv[int(gs.floor(i * (k_sampling_point / n_discretization)))]
                    for i in range(n_discretization)
                ]
            )

            return srv

        def reparametrize(curve, gamma):
            """Reparametrize curve by gamma.

            Inputs
            ----------
            curve : array , shape=[k_sampling_points, ambient_dim]
                Discrete curve.
            gamma : array, shape=[n_subinterval]
                Parametrization of a curve.


            Outputs
            -------
            new_curve : array , shape=[k_sampling_points, ambient_dim]
                Curve reparametrized by gamma.

            """
            k_sampling_point = curve.shape[-2] - 1
            new_curve = gs.zeros(curve.shape, dtype=float)
            n_subinterval = len(gamma)
            list_gamma_slope = gs.zeros(n_discretization + 1, dtype=float)
            list_gamma_constant = gs.zeros(n_discretization + 1, dtype=float)

            new_curve[0] = curve[0]
            new_curve[-1] = curve[-1]

            for k in range(1, n_subinterval):
                (i_depart, j_depart) = gamma[k - 1]
                (i_arrive, j_arrive) = gamma[k]
                gamma_slope = (j_arrive - j_depart) / (i_arrive - i_depart)
                gamma_constant = j_depart - i_depart * gamma_slope

                for i in range(i_depart, i_arrive):
                    list_gamma_slope[i] = gamma_slope
                    list_gamma_constant[i] = gamma_constant

            for k in range(1, k_sampling_point):
                indice_n = int(gs.floor(n_discretization * k / k_sampling_point))
                gamma_indice_n = (
                    n_discretization * k / k_sampling_point
                ) * list_gamma_slope[indice_n] + list_gamma_constant[indice_n]
                gamma_indice_k = k_sampling_point * gamma_indice_n / n_discretization
                indice_k = int(gs.floor(gamma_indice_k))
                alpha = gamma_indice_k - indice_k

                new_curve[k] = (
                    curve[indice_k] * (1 - alpha) + curve[indice_k + 1] * alpha
                )

            return new_curve

        def compute_integral_restricted(srv_1, srv_2, x_min, x_max, y_min, y_max):
            r"""Compute the value of an integral over a subinterval.

            Compute n * the value of the integral of
            .. math::
            srv_1(t)\cdotsrv_2(\gamma(t))\cdot|\gamma(t)|^\frac{1}{2}
            over :math: '\left[\x_min,x_max\right]' where gamma restricted to
            :math: '\left[\x_min,x_max\right]' is a linear.

            Inputs
            ----------
            srv_1 : array , shape=[n, ambient_dim]
                SRV function of the initial curve.
            srv_2 : array, shape=[n, ambient_dim]
                SRV function of the end curve.
            x_min : int
                Beginning of the subinterval.
            x_max : int
                End of the subinterval.
            y_min : int
                Value of gamma at x_min.
            y_max : int
                Value of gamma at x_max.


            Outputs
            -------
            value : float
                Value of the integral described above.
            """
            gamma_slope = (y_max - y_min) / (x_max - x_min)

            list_l = list(range(x_min, x_max + 1))
            list_k = [
                (k - y_min) / gamma_slope + x_min for k in range(y_min, y_max + 1)
            ]

            lower_bound = x_min
            i = 1
            j = 1

            value = 0.0
            while i < x_max - x_min + 1 and j < y_max - y_min + 1:
                upper_bound = min(list_l[i], list_k[j])
                lenght = upper_bound - lower_bound
                value += lenght * gs.dot(srv_1[x_min + i - 1], srv_2[y_min + j - 1])

                if list_l[i] == list_k[j]:
                    i += 1
                    j += 1
                elif list_l[i] < list_k[j]:
                    i += 1
                else:
                    j += 1
                lower_bound = upper_bound

            value = math.pow(gamma_slope, 1 / 2) * value

            return value

        initial_srv = srv_function_resampled(initial_curve)
        end_srv = srv_function_resampled(end_curve)

        norm_squared_initial_srv = (
            compute_integral_restricted(
                initial_srv, initial_srv, 0, n_discretization, 0, n_discretization
            )
            / n_discretization
        )
        norm_squared_end_srv = (
            compute_integral_restricted(
                end_srv, end_srv, 0, n_discretization, 0, n_discretization
            )
            / n_discretization
        )

        tableau = (-1.0) * gs.ones((n_discretization + 1, n_discretization + 1))
        tableau[0, 0] = 0.0
        gamma = {(0, 0): [(0, 0)]}
        for j in range(1, n_discretization + 1):
            min_i = int(
                max(
                    gs.floor(j / max_slope),
                    n_discretization - max_slope * (n_discretization - j),
                )
            )
            max_i = int(
                min(
                    j * max_slope,
                    gs.ceil(
                        n_discretization - (n_discretization - j) * (1 / max_slope)
                    ),
                )
            )
            for i in range(min_i, max_i + 1):
                minimum_column_index = int(max(0, i - max_slope))
                minimum_line_index = int(max(0, j - max_slope))
                for m in range(minimum_column_index, i):
                    for k in range(minimum_line_index, j):
                        if tableau[k, m] != -1:
                            new_value = tableau[k, m] + compute_integral_restricted(
                                initial_srv, end_srv, m, i, k, j
                            )

                            if tableau[j, i] < new_value:
                                tableau[j, i] = new_value
                                new_gamma = copy.deepcopy(gamma[(m, k)])
                                new_gamma.append((i, j))
                                gamma[(i, j)] = new_gamma

        maximum_scalar_product = (
            tableau[(n_discretization, n_discretization)] / n_discretization
        )

        dist_squared = (
            norm_squared_initial_srv + norm_squared_end_srv - 2 * maximum_scalar_product
        )

        distance = gs.sqrt(dist_squared)

        end_curve_reparametrized = reparametrize(
            end_curve, gamma[(n_discretization, n_discretization)]
        )

        geodesic = self.total_space.metric.geodesic(
            initial_curve, end_curve_reparametrized
        )

        return {"geodesic": geodesic, "distance": distance}

    def _dynamic_programming(
        self, initial_curve, end_curve, n_discretization=100, max_slope=6
    ):
        """Vectorize the dynamic programming algorithm.

        Inputs
        ----------
        intial_curve : array-like, shape=[k_sampling_points, ambient_dim]
            Initial discrete curve.
        end_curve : array-like, shape=[k_sampling_points, ambient_dim]
            End discrete curve.
        n_discretization : int
            Number of subintervals in which the reparametrization is linear.
            Optinal, default: 100.
        max_slope : int
            Maximum slope allowed for a reparametrization.
            Optional, default: 6.


        Outputs
        -------
        results : dict,
            keys : "geodesics" and "distances".
        """
        point_ndim = gs.ndim(initial_curve)
        results = {"geodesics": [], "distances": []}

        if point_ndim == 2:
            dp = self._dynamic_programming_single(
                initial_curve, end_curve, n_discretization, max_slope
            )
            results["geodesics"] = dp["geodesic"]
            results["distances"] = dp["distance"]
            return results

        initial_curves = gs.to_ndarray(initial_curve, to_ndim=3)
        end_curves = gs.to_ndarray(end_curve, to_ndim=3)
        n_points = initial_curves.shape[0]
        geodesics = gs.zeros(n_points, dtype=object)
        distances = gs.zeros(n_points, dtype=float)

        for i in range(n_points):
            dp = self._dynamic_programming_single(
                initial_curves[i], end_curves[i], n_discretization, max_slope
            )
            geodesics[i] = dp["geodesic"]
            distances[i] = dp["distance"]

        results["geodesics"] = geodesics
        results["distances"] = distances

        return results

    def horizontal_geodesic(
        self,
        initial_point,
        end_point,
        method="iterative horizontal projection",
        threshold=1e-3,
        n_discretization=100,
        max_slope=10,
    ):
        """Geodesic for the quotient SRV Metric.

        The geodesics between unparametrized curves for the quotient metric are
        projections of the horizontal geodesics in the total space of parameterized
        curves. Since in practice shapes can only be encoded by parametrized curves,
        geodesics are given in the total space.
        """
        if method == "iterative horizontal projection":
            return self._iterative_horizontal_projection(
                initial_point, end_point, threshold
            )

        if method == "dynamic programming":
            results = self._dynamic_programming(
                initial_point, end_point, n_discretization, max_slope
            )
            return results["geodesics"]

        raise AssertionError(
<<<<<<< HEAD
            "The only methods implemented are iterative horizontal projection and dynamic programming.")
=======
            "The only methods implemented are iterative horizontal projection \
            and dynamic programming."
        )
>>>>>>> 334034f9

    def align(
        self,
        base_point,
        point,
        n_times=20,
        method="iterative horizontal projection",
        threshold=1e-3,
        n_discretization=100,
        max_slope=10,
    ):
        """Find optimal reparametrization of curve with respect to base curve.

        The new parametrization of curve is optimal in the sense that it is the
        member of its fiber closest to the base curve with respect to the SRVMetric.
        It is found as the end point of the horizontal geodesic starting at the base
        curve and ending at the fiber of curve.

        Parameters
        ----------
        point : array-like, shape=[k_sampling_points, ambient_dim]
            Discrete curve.
        base_point : array-like, shape=[k_sampling_points, ambient_dim]
            Discrete curve.
        threshold: float
            Threshold to use in the algorithm to compute the horizontal geodesic.
            Optional, default: 1e-3.

        Returns
        -------
        reparametrized_curve : array-like, shape=[k_sampling_points, ambient_dim]
            Optimal reparametrization of the curve represented by point.
        """
        horizontal_path = self.horizontal_geodesic(
            base_point, point, method, threshold, n_discretization, max_slope
        )
        times = gs.linspace(0.0, 1.0, n_times)
        hor_path = horizontal_path(times)
        return hor_path[-1]


class SRVReparametrizationTranslationMetric(QuotientMetric):
    """SRV quotient metric on the space of unparametrized curves.

    This is the class for the quotient metric induced by the SRV Metric
    on the shape space of unparametrized curves, i.e. the space of parametrized
    curves quotiented by the group of reparametrizations. In the discrete case,
    reparametrization corresponds to resampling.
    """

    def geodesic(
<<<<<<< HEAD
            self, initial_point, end_point, initial_tangent_vec=None, method="iterative horizontal projection",
            threshold=1e-3, n_discretization=100, max_slope=10):
=======
        self,
        initial_point,
        end_point,
        method="iterative horizontal projection",
        threshold=1e-3,
        n_discretization=100,
        max_slope=10,
    ):
>>>>>>> 334034f9
        """Geodesic for the quotient SRV Metric.

        The geodesics between unparametrized curves for the quotient metric are
        projections of the horizontal geodesics in the total space of parameterized
        curves. Since in practice shapes can only be encoded by parametrized curves,
        geodesics are given in the total space.
        """
<<<<<<< HEAD
        if end_point is None:
            raise AssertionError("Not implemented")
        
        result = self.fiber_bundle.horizontal_geodesic(
            initial_point, end_point, method, threshold, n_discretization, max_slope)
        return result
=======
        return self.fiber_bundle.horizontal_geodesic(
            initial_point, end_point, method, threshold, n_discretization, max_slope
        )
>>>>>>> 334034f9

    def dist(
        self,
        point_a,
        point_b,
        method="iterative horizontal projection",
        n_times=20,
        threshold=1e-3,
        n_discretization=100,
        max_slope=6,
    ):
        """Quotient SRV distance between unparametrized curves.

        This is the distance induced by the SRV Metric on the space of unparametrized
        curves. To compute this distance, the second curve is aligned to the first
        curve, i.e. is reparametrized in an optimal way with respect to the first curve,
        and the length of the (horizontal) geodesic linking the two is computed for the
        SRV metric.

        Parameters
        ----------
        point_a : array-like, shape=[k_sampling_points, ambient_dim]
            Discrete curve.
        point_b : array-like, shape=[k_sampling_points, ambient_dim]
            Discrete curve.
        method : str, {"iterative horizontal projection", "dynamic programming"}
            Type of method to use.
            Optional, default: "iterative horizontal projection".
        n_times: int
            Number of times used to discretize the horizontal geodesic.
            Optional, default: 20.
        threshold: float
            Stop criterion used in the algorithm to compute the horizontal geodesic.
            Optional, default: 1e-3.
        n_discretization : int
            Number of subintervals in which the reparametrization is linear.
            Optinal, default: 100.
        max_slope : int
            Maximum slope allowed for a reparametrization.
            Optional, default: 6.

        Returns
        -------
        quotient_dist : float
            Quotient distance between the two curves represented by point_a and point_b.
        """
        if method == "iterative horizontal projection":
            horizontal_path = self.geodesic(
                initial_point=point_a, end_point=point_b, threshold=threshold
            )
            times = gs.linspace(0.0, 1.0, n_times)
            horizontal_geod = horizontal_path(times)
            horizontal_geod_velocity = n_times * (
                horizontal_geod[:-1] - horizontal_geod[1:]
            )
            velocity_norms = self.fiber_bundle.total_space.metric.norm(
                horizontal_geod_velocity, horizontal_geod[:-1]
            )
            return gs.sum(velocity_norms) / n_times

        if method == "dynamic programming":
            results = self.fiber_bundle._dynamic_programming(
                point_a, point_b, n_discretization, max_slope
            )
            return results["distances"]

        raise AssertionError(
            "The only methods implemented are iterative horizontal projection \
<<<<<<< HEAD
            and dynamic programming.")


class SRVReparametrizationBundle(FiberBundle):

    def __init__(self, total_space):
        super().__init__(total_space=total_space)
        self.l2_curves_metric = L2CurvesMetric(total_space)
        self._srv_reparametrization_translation_bundle = \
        SRVReparametrizationTranslationBundle(total_space=total_space)

    def vertical_projection(self, tangent_vec, point, return_norm=False):
        """Compute vertical part of tangent vector at base point.

        Parameters
        ----------
        tangent_vec : array-like,
            shape=[..., k_sampling_points, ambient_dim]
            Tangent vector to decompose into horizontal and vertical parts.
        point : array-like,
            shape=[..., k_sampling_points, ambient_dim]
            Discrete curve, base point of tangent_vec in the manifold of curves.
        return_norm : boolean,
            If True, the method returns the pointwise norm of the vertical
            part of tangent_vec.
            Optional, default is False.

        Returns
        -------
        tangent_vec_ver : array-like,
            shape=[..., k_sampling_points, ambient_dim]
            Vertical part of tangent_vec.
        vertical_norm: array-like, shape=[..., n_points]
            Pointwise norm of the vertical part of tangent_vec.
            Only returned when return_norm is True.
        """
        if tangent_vec.ndim > point.ndim:
            point = gs.broadcast_to(point, tangent_vec.shape)

        ambient_dim = point.shape[-1]
        a_param = 1
        b_param = 1 / 2
        quotient = a_param / b_param

        position = point[..., 1:-1, :]
        d_pos = (point[..., 2:, :] - point[..., :-2, :]) / 2
        d_vec = (tangent_vec[..., 2:, :] - tangent_vec[..., :-2, :]) / 2
        d2_pos = point[..., 2:, :] - 2 * point[..., 1:-1, :] + point[..., :-2, :]
        d2_vec = (
            tangent_vec[..., 2:, :]
            - 2 * tangent_vec[..., 1:-1, :]
            + tangent_vec[..., :-2, :]
        )

        vec_a = self.l2_curves_metric.pointwise_norms(
            d_pos, position
        ) ** 2 - 1 / 2 * self.l2_curves_metric.pointwise_inner_products(
            d2_pos, d_pos, position
        )
        vec_b = -2 * self.l2_curves_metric.pointwise_norms(
            d_pos, position
        ) ** 2 - quotient**2 * (
            self.l2_curves_metric.pointwise_norms(d2_pos, position) ** 2
            - self.l2_curves_metric.pointwise_inner_products(d2_pos, d_pos, position)
            ** 2
            / self.l2_curves_metric.pointwise_norms(d_pos, position) ** 2
        )
        vec_c = self.l2_curves_metric.pointwise_norms(
            d_pos, position
        ) ** 2 + 1 / 2 * self.l2_curves_metric.pointwise_inner_products(
            d2_pos, d_pos, position
        )
        vec_d = self.l2_curves_metric.pointwise_norms(d_pos, position) * (
            self.l2_curves_metric.pointwise_inner_products(d2_vec, d_pos, position)
            - (quotient**2 - 1)
            * self.l2_curves_metric.pointwise_inner_products(d_vec, d2_pos, position)
            + (quotient**2 - 2)
            * self.l2_curves_metric.pointwise_inner_products(d2_pos, d_pos, position)
            * self.l2_curves_metric.pointwise_inner_products(d_vec, d_pos, position)
            / self.l2_curves_metric.pointwise_norms(d_pos, position) ** 2
        )

        linear_system = (
            from_vector_to_diagonal_matrix(vec_a[..., :-1], 1)
            + from_vector_to_diagonal_matrix(vec_b, 0)
            + from_vector_to_diagonal_matrix(vec_c[..., 1:], -1)
        )
        vertical_norm = gs.to_ndarray(gs.linalg.solve(linear_system, vec_d), to_ndim=2)
        n_points = vertical_norm.shape[0]
        vertical_norm = gs.squeeze(
            gs.hstack((gs.zeros((n_points, 1)), vertical_norm, gs.zeros((n_points, 1))))
        )

        unit_speed = gs.einsum(
            "...ij,...i->...ij",
            d_pos,
            1 / self.l2_curves_metric.pointwise_norms(d_pos, position),
        )
        tangent_vec_ver = gs.einsum(
            "...ij,...i->...ij", unit_speed, vertical_norm[..., 1:-1]
        )
        tangent_vec_ver = gs.concatenate(
            (
                gs.zeros((n_points, 1, ambient_dim)),
                gs.to_ndarray(tangent_vec_ver, to_ndim=3),
                gs.zeros((n_points, 1, ambient_dim)),
            ),
            axis=1,
        )
        tangent_vec_ver = gs.squeeze(tangent_vec_ver)
        if return_norm:
            return tangent_vec_ver, vertical_norm

        return tangent_vec_ver

    def horizontal_projection(self, tangent_vec, point):
        """Compute horizontal part of tangent vector at base point.

        Parameters
        ----------
        tangent_vec : array-like,
            shape=[..., k_sampling_points, ambient_dim]
            Tangent vector to decompose into horizontal and vertical parts.
        point : array-like,
            shape=[..., k_sampling_points, ambient_dim]
            Discrete curve, base point of tangent_vec in the manifold of curves.

        Returns
        -------
        tangent_vec_hor : array-like,
            shape=[..., k_sampling_points, ambient_dim]
            Horizontal part of tangent_vec.
        """
        tangent_vec_ver = self.vertical_projection(tangent_vec, point)
        return tangent_vec - tangent_vec_ver

    def align(self, base_point, point, n_times=20,
              method="iterative horizontal projection",
              threshold=1e-3, n_discretization=100, max_slope=10):
        """Find optimal reparametrization of curve with respect to base curve.

        The new parametrization of curve is optimal in the sense that it is the
        member of its fiber closest to the base curve with respect to the SRVMetric.
        It is found as the end point of the horizontal geodesic starting at the base
        curve and ending at the fiber of curve.

        Parameters
        ----------
        point : array-like, shape=[k_sampling_points, ambient_dim]
            Discrete curve.
        base_point : array-like, shape=[k_sampling_points, ambient_dim]
            Discrete curve.
        threshold: float
            Threshold to use in the algorithm to compute the horizontal geodesic.
            Optional, default: 1e-3.

        Returns
        -------
        reparametrized_curve : array-like, shape=[k_sampling_points, ambient_dim]
            Optimal reparametrization of the curve represented by point.
        """
        return self._srv_reparametrization_translation_bundle.align(
            base_point, point, n_times, method, threshold, n_discretization, max_slope)


class SRVReparametrizationMetric(QuotientMetric, PullbackDiffeoMetric):

    def __init__(self, space, fiber_bundle, signature=None):
        super().__init__(space=space, fiber_bundle=fiber_bundle, signature=signature)
    
    def _check_ambient_manifold(self, ambient_manifold):
        if not isinstance(ambient_manifold, Euclidean):
            raise AssertionError(
                "This metric is only "
                "implemented for discrete curves embedded "
                "in a Euclidean space."
            )

    def _define_embedding_space(self):
        r"""Define embedding space with metric to pull back.
        """
        space = self.fiber_bundle.total_space
        discrete_curves = DiscreteCurves(
            space.ambient_manifold, space.k_sampling_points, equip=True)
        discrete_curves.equip_with_group_action("reparametrizations and translations")
        discrete_curves.equip_with_quotient_structure()
        
        factors = [space.ambient_manifold, discrete_curves.quotient]
        embedding_space = ProductManifold(
            factors = factors, default_point_type="vector")
        return embedding_space

    def diffeomorphism(self, curves):
        r"""
        """
        curve_ndim = gs.ndim(curves)
        curves = gs.to_ndarray(curves, to_ndim=3)
        n_curves, k_sampling_points, dim = curves.shape

        
        starting_point = curves[:,0,:]
        starting_points = copy.deepcopy(curves[:,0,:])
        starting_points = starting_points[:,None,:].repeat(k_sampling_points,axis=1)
        curves_start_origin = curves - starting_points

        result = gs.zeros((n_curves,k_sampling_points+1,dim),dtype=float)
        
        if curve_ndim == 2:
            result[:,0,:] = starting_point
            result[:,1:,:] = curves_start_origin
            result = gs.squeeze(result)
            result = result.flatten()
            return result

        result[:,0,:] = starting_point
        result[:,1:,:] = curves_start_origin
        result = gs.reshape(result, (n_curves, (k_sampling_points+1)*dim) )
        return result

    def inverse_diffeomorphism(self, image_point):
        r"""Inverse diffeomorphism at image point.
        """
        
        dim = self._space.ambient_manifold.dim
        k_sampling_points = self._space.k_sampling_points
        
        curve_ndim = gs.ndim(image_point)
        image_points = gs.to_ndarray(image_point, to_ndim=2)
        n_curves, _ = image_points.shape
        starting_points = image_points[:,:dim]
        curves_start_origin_flatten = image_points[:,dim:]
        curves_start_origin = curves_start_origin_flatten.reshape((n_curves,k_sampling_points,dim))
        
        
        starting_points = starting_points[:,None,:].repeat(k_sampling_points,axis=1)

        curves = curves_start_origin + starting_points

        if curve_ndim == 1:
            return gs.squeeze(curves)
        
        return curves

    def tangent_diffeomorphism(self, tangent_vec, point):
        r"""
        """
        return self.diffeomorphism(tangent_vec)

    def inverse_tangent_diffeomorphism(self, tangent_vec, image_point):
        r"""
        """
        return self.inverse_diffeomorphism(tangent_vec)



class SRVRescalBundle(FiberBundle):
    a = 0


class SRVRescalMetric(QuotientMetric):
    
    def geodesic(self, initial_point, end_point):
        return 0
    def dist(self, initial_point, end_point):
        return 0


class SRVTranslationRescalBundle(FiberBundle):
    r"""
    """
    def __init__(self, total_space):
        super().__init__(total_space=total_space, group_action="Translation")
        self.l2_curves_metric = L2CurvesMetric(total_space)
    
    def riemannian_submersion(self, point):
        return point - point[0]
    
    def horizontal_projection(self, tangent_vec, base_point):
        return tangent_vec - tangent_vec[0]
    
    def align (self, base_point, point):
        return point + (base_point[0]-point[0])


class SRVTranslationRescalMetric(QuotientMetric):

    def geodesic(self, initial_point, end_point):
        return 0
    def dist(self, initial_point, end_point):
        return 0
=======
            and dynamic programming."
        )
>>>>>>> 334034f9
<|MERGE_RESOLUTION|>--- conflicted
+++ resolved
@@ -1604,7 +1604,6 @@
         n_points, k_sampling_points, n_coords = point.shape
         srv_shape = (n_points, k_sampling_points - 1, n_coords)
 
-<<<<<<< HEAD
         point = gs.reshape(point, (n_points * k_sampling_points, n_coords))
         coef = k_sampling_points - 1
         velocity = coef * ambient_metric.log(
@@ -1612,12 +1611,6 @@
         )
         velocity_norm = ambient_metric.norm(velocity, point[:-1, :])
         srv = gs.einsum("...i,...->...i", velocity, 1.0 / gs.sqrt(velocity_norm))
-=======
-    def _iterative_horizontal_projection(
-        self, initial_point, end_point, threshold=1e-3
-    ):
-        """Compute horizontal geodesic between two curves.
->>>>>>> 334034f9
 
         index = gs.arange(n_points * k_sampling_points - 1)
         mask = ~((index + 1) % k_sampling_points == 0)
@@ -2190,7 +2183,8 @@
         return tangent_vec - tangent_vec_ver
 
     def _iterative_horizontal_projection(
-            self, initial_point, end_point, threshold=1e-3):
+        self, initial_point, end_point, threshold=1e-3
+    ):
         """Compute horizontal geodesic between two curves.
 
         The horizontal geodesic is computed by an interative procedure where
@@ -2725,13 +2719,9 @@
             return results["geodesics"]
 
         raise AssertionError(
-<<<<<<< HEAD
-            "The only methods implemented are iterative horizontal projection and dynamic programming.")
-=======
             "The only methods implemented are iterative horizontal projection \
             and dynamic programming."
         )
->>>>>>> 334034f9
 
     def align(
         self,
@@ -2783,10 +2773,6 @@
     """
 
     def geodesic(
-<<<<<<< HEAD
-            self, initial_point, end_point, initial_tangent_vec=None, method="iterative horizontal projection",
-            threshold=1e-3, n_discretization=100, max_slope=10):
-=======
         self,
         initial_point,
         end_point,
@@ -2795,7 +2781,6 @@
         n_discretization=100,
         max_slope=10,
     ):
->>>>>>> 334034f9
         """Geodesic for the quotient SRV Metric.
 
         The geodesics between unparametrized curves for the quotient metric are
@@ -2803,18 +2788,12 @@
         curves. Since in practice shapes can only be encoded by parametrized curves,
         geodesics are given in the total space.
         """
-<<<<<<< HEAD
         if end_point is None:
             raise AssertionError("Not implemented")
         
         result = self.fiber_bundle.horizontal_geodesic(
             initial_point, end_point, method, threshold, n_discretization, max_slope)
         return result
-=======
-        return self.fiber_bundle.horizontal_geodesic(
-            initial_point, end_point, method, threshold, n_discretization, max_slope
-        )
->>>>>>> 334034f9
 
     def dist(
         self,
@@ -2883,7 +2862,6 @@
 
         raise AssertionError(
             "The only methods implemented are iterative horizontal projection \
-<<<<<<< HEAD
             and dynamic programming.")
 
 
@@ -3173,8 +3151,4 @@
     def geodesic(self, initial_point, end_point):
         return 0
     def dist(self, initial_point, end_point):
-        return 0
-=======
-            and dynamic programming."
-        )
->>>>>>> 334034f9
+        return 0